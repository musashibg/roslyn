' Copyright (c) Microsoft.  All Rights Reserved.  Licensed under the Apache License, Version 2.0.  See License.txt in the project root for license information.

Imports System
Imports System.Collections.Concurrent
Imports System.Collections.Immutable
Imports System.Threading
Imports System.Threading.Tasks
Imports Microsoft.CodeAnalysis.CodeGen
Imports Microsoft.CodeAnalysis.Diagnostics
Imports Microsoft.CodeAnalysis.Emit
Imports Microsoft.CodeAnalysis.Text
Imports Microsoft.CodeAnalysis.VisualBasic.Emit
Imports Microsoft.CodeAnalysis.VisualBasic.Symbols
Imports Microsoft.CodeAnalysis.VisualBasic.Syntax

Namespace Microsoft.CodeAnalysis.VisualBasic

    Friend NotInheritable Class MethodCompiler
        Inherits VisualBasicSymbolVisitor

        Private ReadOnly _compilation As VisualBasicCompilation
        Private ReadOnly _cancellationToken As CancellationToken
        Private ReadOnly _emittingPdb As Boolean
        Private ReadOnly _diagnostics As DiagnosticBag
        Private ReadOnly _hasDeclarationErrors As Boolean
        Private ReadOnly _namespaceScopeBuilder As NamespaceScopeBuilder
        Private ReadOnly _moduleBeingBuiltOpt As PEModuleBuilder ' Nothing if compiling for diagnostics
        Private ReadOnly _filterOpt As Predicate(Of Symbol)      ' If not Nothing, limit analysis to specific symbols
        Private ReadOnly _debugDocumentProvider As DebugDocumentProvider

        ' GetDiagnostics only needs to Bind. If we need to go further, _doEmitPhase needs to be set. 
        ' It normally happens during actual compile, but also happens when getting emit diagnostics for 
        ' testing purposes.
        Private ReadOnly _doEmitPhase As Boolean

        ' MethodCompiler employs concurrency by following flattened fork/join pattern.
        '
        ' For every item that we want to compile in parallel a new task is forked.
        ' compileTaskQueue is used to track and observe all the tasks. 
        ' Once compileTaskQueue is empty, we know that there are no more tasks (and no more can be created)
        ' and that means we are done compiling. WaitForWorkers ensures this condition.
        '
        ' Note that while tasks may fork more tasks (nested types, lambdas, whatever else that may introduce more types),
        ' we do not want any child/parent relationship between spawned tasks and their creators. 
        ' Creator has no real dependencies on the completion of its children and should finish and release any resources
        ' as soon as it can regardless of the tasks it may have spawned.
        '
        ' Stack is used so that the wait would observe the most recently added task and have 
        ' more chances to do inlined execution.
        Private ReadOnly _compilerTasks As ConcurrentStack(Of Task)

        ' Tracks whether any method body has hasErrors set, and used to avoid
        ' emitting if there are errors without corresponding diagnostics.
        ' NOTE: once the flag is set to true, it should never go back to false!!!
        Private _globalHasErrors As Boolean

        Private ReadOnly Property GlobalHasErrors As Boolean
            Get
                Return _globalHasErrors
            End Get
        End Property

        Private Sub SetGlobalErrorIfTrue(arg As Boolean)
            ' NOTE: this is not a volatile write
            '       for correctness we need only single threaded consistency.
            '       Within a single task - if we have got an error it may not be safe to continue with some lowerings.
            '       It is ok if other tasks will see the change after some delay or does not observe at all.
            '       Such races are unavoidable and will just result in performing some work that is safe to do
            '       but may no longer be needed.
            '       The final Join of compiling tasks cannot happen without interlocked operations and that 
            '       will that the final state of the flag is synchronized after we are done compiling.
            If arg Then
                _globalHasErrors = True
            End If
        End Sub


        ' moduleBeingBuilt can be Nothing in order to just analyze methods for errors.
        Private Sub New(compilation As VisualBasicCompilation,
                       moduleBeingBuiltOpt As PEModuleBuilder,
                       emittingPdb As Boolean,
                       doEmitPhase As Boolean,
                       hasDeclarationErrors As Boolean,
                       diagnostics As DiagnosticBag,
                       filter As Predicate(Of Symbol),
                       cancellationToken As CancellationToken)

            _compilation = compilation
            _moduleBeingBuiltOpt = moduleBeingBuiltOpt
            _diagnostics = diagnostics
            _hasDeclarationErrors = hasDeclarationErrors
            _cancellationToken = cancellationToken
            _doEmitPhase = doEmitPhase
            _emittingPdb = emittingPdb
            _filterOpt = filter

            If emittingPdb Then
                _debugDocumentProvider = Function(path As String, basePath As String) moduleBeingBuiltOpt.GetOrAddDebugDocument(path, basePath, AddressOf CreateDebugDocumentForFile)
            End If

            If compilation.Options.ConcurrentBuild Then
                _compilerTasks = New ConcurrentStack(Of Task)()
            End If
        End Sub

        Private Shared Function IsDefinedOrImplementedInSourceTree(symbol As Symbol, tree As SyntaxTree, span As TextSpan?) As Boolean
            If symbol.IsDefinedInSourceTree(tree, span) Then
                Return True
            End If

            Dim method = TryCast(symbol, SourceMemberMethodSymbol)
            If method IsNot Nothing AndAlso
                method.IsPartialDefinition Then

                Dim implementationPart = method.PartialImplementationPart
                If implementationPart IsNot Nothing Then
                    Return implementationPart.IsDefinedInSourceTree(tree, span)
                End If
            End If

            If symbol.Kind = SymbolKind.Method AndAlso symbol.IsImplicitlyDeclared AndAlso
               DirectCast(symbol, MethodSymbol).MethodKind = MethodKind.Constructor Then
                ' Include implicitly declared constructor if containing type is included
                Return IsDefinedOrImplementedInSourceTree(symbol.ContainingType, tree, span)
            End If

            Return False
        End Function

        ''' <summary>
        ''' Completes binding and performs analysis of bound trees for the purpose of obtaining diagnostics.
        ''' 
        ''' NOTE: This method does not perform lowering/rewriting/emit. 
        '''       Errors from those stages require complete compile, 
        '''       but generally are not interesting during editing.
        ''' 
        ''' NOTE: the bound tree produced by this method are not stored anywhere
        '''       and immediately lost after diagnostics of a particular tree is done.
        '''       
        ''' </summary>
        Public Shared Sub GetCompileDiagnostics(compilation As VisualBasicCompilation,
                                                root As NamespaceSymbol,
                                                tree As SyntaxTree,
                                                filterSpanWithinTree As TextSpan?,
                                                hasDeclarationErrors As Boolean,
                                                diagnostics As DiagnosticBag,
                                                doEmitPhase As Boolean,
                                                cancellationToken As CancellationToken)

            Dim filter As Predicate(Of Symbol) = Nothing

            If tree IsNot Nothing Then
                filter = Function(sym) IsDefinedOrImplementedInSourceTree(sym, tree, filterSpanWithinTree)
            End If

            Dim compiler = New MethodCompiler(compilation,
                                              moduleBeingBuiltOpt:=Nothing,
                                              emittingPdb:=False,
                                              doEmitPhase:=doEmitPhase,
                                              hasDeclarationErrors:=hasDeclarationErrors,
                                              diagnostics:=diagnostics,
                                              filter:=filter,
                                              cancellationToken:=cancellationToken)

            root.Accept(compiler)

            If tree Is Nothing Then
                ' include entry point diagnostics if we are compiling the entire compilation, not just a single tree:
                Dim entryPointAndDiagnostics = compilation.GetEntryPointAndDiagnostics(cancellationToken)
                If entryPointAndDiagnostics IsNot Nothing Then
                    diagnostics.AddRange(entryPointAndDiagnostics.Diagnostics)
                End If
            End If

            compiler.WaitForWorkers()
        End Sub

        ''' <summary>
        ''' Compiles given compilation into provided module.
        ''' 
        ''' NOTE: it is ok for moduleBeingBuiltOpt to be Nothing. 
        '''       In such case the only results of this method would be diagnostics for complete compile.
        ''' 
        ''' NOTE: the bound/lowered trees produced by this method are not stored anywhere and
        '''       immediately lost after obtaining method bodies and diagnostics for a particular
        '''       tree.
        ''' </summary>
        Friend Shared Sub CompileMethodBodies(compilation As VisualBasicCompilation,
                                              moduleBeingBuiltOpt As PEModuleBuilder,
                                              emittingPdb As Boolean,
                                              hasDeclarationErrors As Boolean,
                                              filter As Predicate(Of Symbol),
                                              diagnostics As DiagnosticBag,
                                              Optional cancellationToken As CancellationToken = Nothing)

            If compilation.PreviousSubmission IsNot Nothing Then
                ' In case there is a previous submission, we should ensure 
                ' it has already created anonymous type/delegates templates

                ' NOTE: if there are any errors, we will pick up what was created anyway
                compilation.PreviousSubmission.EnsureAnonymousTypeTemplates(cancellationToken)

                ' TODO: revise to use a loop instead of a recursion
            End If

#If DEBUG Then
            compilation.EmbeddedSymbolManager.AssertMarkAllDeferredSymbolsAsReferencedIsCalled()
#End If

            Dim compiler = New MethodCompiler(compilation,
                                              moduleBeingBuiltOpt,
                                              emittingPdb,
                                              doEmitPhase:=True,
                                              hasDeclarationErrors:=hasDeclarationErrors,
                                              diagnostics:=diagnostics,
                                              filter:=filter,
                                              cancellationToken:=cancellationToken)

            compilation.SourceModule.GlobalNamespace.Accept(compiler)
            compiler.WaitForWorkers()

            If moduleBeingBuiltOpt IsNot Nothing Then
                Dim additionalTypes = moduleBeingBuiltOpt.GetAdditionalTopLevelTypes()
                If Not additionalTypes.IsEmpty Then
                    compiler.CompileSynthesizedMethods(additionalTypes)
                End If

                compilation.AnonymousTypeManager.AssignTemplatesNamesAndCompile(compiler, moduleBeingBuiltOpt, diagnostics)
                compiler.WaitForWorkers()

                ' Process symbols from embedded code if needed.
                If compilation.EmbeddedSymbolManager.Embedded <> EmbeddedSymbolKind.None Then
                    compiler.ProcessEmbeddedMethods()
                End If

                Dim privateImplClass = moduleBeingBuiltOpt.PrivateImplClass
                If privateImplClass IsNot Nothing Then
                    ' all threads that were adding methods must be finished now, we can freeze the class:
                    privateImplClass.Freeze()

                    compiler.CompileSynthesizedMethods(privateImplClass)
                End If
            End If

            Dim entryPoint = GetEntryPoint(compilation, moduleBeingBuiltOpt, diagnostics, cancellationToken)
            If moduleBeingBuiltOpt IsNot Nothing Then
                If entryPoint IsNot Nothing AndAlso compilation.Options.OutputKind.IsApplication Then
                    moduleBeingBuiltOpt.SetPEEntryPoint(entryPoint, diagnostics)
                End If

                If (compiler.GlobalHasErrors OrElse moduleBeingBuiltOpt.SourceModule.HasBadAttributes) AndAlso Not hasDeclarationErrors AndAlso Not diagnostics.HasAnyErrors Then
                    ' If there were errors but no diagnostics, explicitly add
                    ' a "Failed to emit module" error to prevent emitting.
                    diagnostics.Add(ERRID.ERR_ModuleEmitFailure, NoLocation.Singleton, moduleBeingBuiltOpt.SourceModule.Name)
                End If
            End If
        End Sub

        Private Shared Function GetEntryPoint(compilation As VisualBasicCompilation,
                                             moduleBeingBuilt As PEModuleBuilder,
                                             diagnostics As DiagnosticBag,
                                             cancellationToken As CancellationToken) As MethodSymbol

            Dim entryPointAndDiagnostics = compilation.GetEntryPointAndDiagnostics(cancellationToken)
            If entryPointAndDiagnostics Is Nothing Then
                Return Nothing
            End If

            Debug.Assert(Not entryPointAndDiagnostics.Diagnostics.IsDefault)
            diagnostics.AddRange(entryPointAndDiagnostics.Diagnostics)

            Dim entryPoint = entryPointAndDiagnostics.MethodSymbol
            Dim synthesizedEntryPoint = TryCast(entryPoint, SynthesizedEntryPointSymbol)
            If synthesizedEntryPoint IsNot Nothing AndAlso
                moduleBeingBuilt IsNot Nothing AndAlso
                Not diagnostics.HasAnyErrors Then
                Dim compilationState = New TypeCompilationState(compilation, moduleBeingBuilt, initializeComponentOpt:=Nothing)
                Dim body = synthesizedEntryPoint.CreateBody()
                Dim emittedBody = GenerateMethodBody(moduleBeingBuilt,
                                                 synthesizedEntryPoint,
                                                 methodOrdinal:=DebugId.UndefinedOrdinal,
                                                 block:=body,
                                                 lambdaDebugInfo:=ImmutableArray(Of LambdaDebugInfo).Empty,
                                                 closureDebugInfo:=ImmutableArray(Of ClosureDebugInfo).Empty,
                                                 stateMachineTypeOpt:=Nothing,
                                                 variableSlotAllocatorOpt:=Nothing,
                                                 debugDocumentProvider:=Nothing,
                                                 diagnostics:=diagnostics,
                                                 emittingPdb:=False)
                moduleBeingBuilt.SetMethodBody(synthesizedEntryPoint, emittedBody)
            End If

            Debug.Assert(entryPoint IsNot Nothing OrElse entryPointAndDiagnostics.Diagnostics.HasAnyErrors() OrElse Not compilation.Options.Errors.IsDefaultOrEmpty)
            Return entryPoint
        End Function

        Private Sub WaitForWorkers()
            Dim tasks As ConcurrentStack(Of Task) = Me._compilerTasks
            If tasks Is Nothing Then
                Return
            End If

            Dim curTask As Task = Nothing
            While tasks.TryPop(curTask)
                curTask.GetAwaiter().GetResult()
            End While
        End Sub

#Region "Embedded symbols processing"

        Private Sub ProcessEmbeddedMethods()
            Dim manager = _compilation.EmbeddedSymbolManager
            Dim processedSymbols As New ConcurrentSet(Of Symbol)(ReferenceEqualityComparer.Instance)


            Dim methodOrdinal = 0

            Dim builder = ArrayBuilder(Of Symbol).GetInstance
            Do
                ' We iterate all the symbols for embedded code that are CURRENTLY known
                ' to be referenced by user code or already emitted embedded code. 
                '
                ' If this the first full emit of the current compilation and there are no 
                ' concurrent emits this collection will consist of embedded symbols referenced 
                ' from attributes on compilation source symbols (by directly using embedded 
                ' attributes OR referencing embedded types from attributes' arguments via
                ' 'GetType(EmbeddedTypeName)' expressions).
                ' 
                ' The consecutive iterations may also see new embedded symbols referenced
                ' as we compile and emit embedded methods.
                '
                ' If there are concurrent emits in place more referenced symbols may be returned 
                ' by GetCurrentReferencedSymbolsSnapshot than in simple case described above,
                ' thus reducing the number of iterations of the outer Do loop.
                '
                ' Note that GetCurrentReferencedSymbolsSnapshot actually makes a snapshot
                ' of the referenced symbols.
                manager.GetCurrentReferencedSymbolsSnapshot(builder, processedSymbols)
                If builder.Count = 0 Then
                    Exit Do
                End If

                For index = 0 To builder.Count - 1
                    Dim symbol As Symbol = builder(index)
                    processedSymbols.Add(symbol)

#If DEBUG Then
                    ' In DEBUG assert that the type does not have 
                    ' field initializers except those in const fields
                    If symbol.Kind = SymbolKind.NamedType Then
                        Dim embeddedType = DirectCast(symbol, EmbeddedSymbolManager.EmbeddedNamedTypeSymbol)
                        AssertAllInitializersAreConstants(embeddedType.StaticInitializers)
                        AssertAllInitializersAreConstants(embeddedType.InstanceInitializers)
                    End If
#End If
                    ' Compile method
                    If symbol.Kind = SymbolKind.Method Then
                        Dim embeddedMethod = DirectCast(symbol, MethodSymbol)
                        EmbeddedSymbolManager.ValidateMethod(embeddedMethod)
                        VisitEmbeddedMethod(embeddedMethod)
                    End If
                Next

                builder.Clear()
            Loop
            builder.Free()

            ' Seal the referenced symbol collection
            manager.SealCollection()
        End Sub

        Private Sub VisitEmbeddedMethod(method As MethodSymbol)
            ' Lazily created collection of synthetic methods which 
            ' may be created during compilation of methods
            Dim compilationState As TypeCompilationState = New TypeCompilationState(_compilation, _moduleBeingBuiltOpt, initializeComponentOpt:=Nothing)

            ' Containing type binder

            ' NOTE: we need to provide type binder for the constructor compilation,
            '       so we create it for each constructor, but it does not seem to be a 
            '       problem since current embedded types have only one constructor per 
            '       type; this might need to be revised later if this assumption changes
            Dim sourceTypeBinder As Binder = If(method.MethodKind = MethodKind.Ordinary, Nothing,
                                                    BinderBuilder.CreateBinderForType(
                                                        DirectCast(method.ContainingModule, SourceModuleSymbol),
                                                        method.ContainingType.Locations(0).PossiblyEmbeddedOrMySourceTree(),
                                                        method.ContainingType))

            ' Since embedded method bodies don't produce synthesized methods (see the assertion below)
            ' there is no need to assign an ordinal to embedded methods.
            Const methodOrdinal As Integer = -1

            Dim withEventPropertyIdDispenser = 0
            Dim delegateRelaxationIdDispenser = 0

            Dim referencedConstructor As MethodSymbol = Nothing
            CompileMethod(method,
                          methodOrdinal,
                          withEventPropertyIdDispenser,
                          delegateRelaxationIdDispenser,
                          filter:=Nothing,
                          compilationState:=compilationState,
                          processedInitializers:=Binder.ProcessedFieldOrPropertyInitializers.Empty,
                          containingTypeBinder:=sourceTypeBinder,
                          previousSubmissionFields:=Nothing,
                          referencedConstructor:=referencedConstructor)

            ' Do not expect WithEvents
            Debug.Assert(withEventPropertyIdDispenser = 0)

            ' Do not expect delegate relaxation stubs
            Debug.Assert(delegateRelaxationIdDispenser = 0)

            ' Do not expect constructor --> constructor calls for embedded types
            Debug.Assert(referencedConstructor Is Nothing OrElse
                         Not referencedConstructor.ContainingType.Equals(method.ContainingType))

            ' Don't expect any synthetic methods created for embedded types
            Debug.Assert(Not compilationState.HasSynthesizedMethods)
        End Sub

        <Conditional("DEBUG")>
        Private Sub AssertAllInitializersAreConstants(initializers As ImmutableArray(Of ImmutableArray(Of FieldOrPropertyInitializer)))
            If Not initializers.IsDefaultOrEmpty Then
                For Each initializerGroup In initializers
                    If Not initializerGroup.IsEmpty Then
                        For Each initializer In initializerGroup
                            For Each fieldOrProperty In initializer.FieldsOrProperties
                                Debug.Assert(fieldOrProperty.Kind = SymbolKind.Field)
                                Debug.Assert(DirectCast(fieldOrProperty, FieldSymbol).IsConst)
                            Next
                        Next
                    End If
                Next
            End If
        End Sub

#End Region

        Private ReadOnly Property DoEmitPhase() As Boolean
            Get
                Return _doEmitPhase
            End Get
        End Property

        Public Overrides Sub VisitNamespace(symbol As NamespaceSymbol)
            _cancellationToken.ThrowIfCancellationRequested()

            If Me._compilation.Options.ConcurrentBuild Then
                Dim worker As Task = CompileNamespaceAsTask(symbol)
                _compilerTasks.Push(worker)
            Else
                CompileNamespace(symbol)
            End If
        End Sub

        Private Function CompileNamespaceAsTask(symbol As NamespaceSymbol) As Task
            Return Task.Run(
                UICultureUtilities.WithCurrentUICulture(
                    Sub()
                        Try
                            CompileNamespace(symbol)
                        Catch e As Exception When FatalError.ReportUnlessCanceled(e)
                            Throw ExceptionUtilities.Unreachable
                        End Try
                    End Sub),
                Me._cancellationToken)
        End Function

        Private Sub CompileNamespace(symbol As NamespaceSymbol)
            If PassesFilter(_filterOpt, symbol) Then
                For Each member In symbol.GetMembersUnordered()
                    member.Accept(Me)
                Next
            End If
        End Sub

        Public Overrides Sub VisitNamedType(symbol As NamedTypeSymbol)
            _cancellationToken.ThrowIfCancellationRequested()
            If PassesFilter(_filterOpt, symbol) Then
                If Me._compilation.Options.ConcurrentBuild Then
                    Dim worker As Task = CompileNamedTypeAsTask(symbol, _filterOpt)
                    _compilerTasks.Push(worker)
                Else
                    CompileNamedType(symbol, _filterOpt)
                End If
            End If
        End Sub

        Private Function CompileNamedTypeAsTask(symbol As NamedTypeSymbol, filter As Predicate(Of Symbol)) As Task
            Return Task.Run(
                UICultureUtilities.WithCurrentUICulture(
                    Sub()
                        Try
                            CompileNamedType(symbol, filter)
                        Catch e As Exception When FatalError.ReportUnlessCanceled(e)
                            Throw ExceptionUtilities.Unreachable
                        End Try
                    End Sub),
                Me._cancellationToken)
        End Function

        Private Sub CompileNamedType(containingType As NamedTypeSymbol, filter As Predicate(Of Symbol))
            If containingType.IsEmbedded Then
                ' Don't process embedded types
                Return
            End If

            ' Find the constructor of a script class.
            Dim scriptCtor As SynthesizedConstructorBase = Nothing
            Dim scriptInitializer As SynthesizedInteractiveInitializerMethod = Nothing
            Dim scriptEntryPoint As SynthesizedEntryPointSymbol = Nothing
            Dim scriptCtorOrdinal = -1
            If containingType.IsScriptClass Then
                scriptCtor = containingType.GetScriptConstructor()
                scriptInitializer = containingType.GetScriptInitializer()
                scriptEntryPoint = containingType.GetScriptEntryPoint()
                Debug.Assert(scriptCtor IsNot Nothing)
                Debug.Assert(scriptInitializer IsNot Nothing)
            End If

            Dim processedStaticInitializers = Binder.ProcessedFieldOrPropertyInitializers.Empty
            Dim processedInstanceInitializers = Binder.ProcessedFieldOrPropertyInitializers.Empty
            Dim synthesizedSubmissionFields = If(containingType.IsSubmissionClass, New SynthesizedSubmissionFields(_compilation, containingType), Nothing)

            ' if this is a type symbol from source we'll try to bind the field initializers as well
            Dim sourceTypeSymbol = TryCast(containingType, SourceMemberContainerTypeSymbol)
            Dim initializeComponent As MethodSymbol = Nothing

            If sourceTypeSymbol IsNot Nothing AndAlso DoEmitPhase Then
                initializeComponent = GetDesignerInitializeComponentMethod(sourceTypeSymbol)
            End If

            ' Lazily created collection of synthetic methods which 
            ' may be created during compilation of methods
            Dim compilationState As TypeCompilationState = New TypeCompilationState(_compilation, _moduleBeingBuiltOpt, initializeComponent)

            ' Containing type binder
            Dim sourceTypeBinder As Binder = Nothing

            If sourceTypeSymbol IsNot Nothing Then

                Debug.Assert(sourceTypeSymbol.Locations.Length > 0)
                sourceTypeBinder = BinderBuilder.CreateBinderForType(
                                        DirectCast(sourceTypeSymbol.ContainingModule, SourceModuleSymbol),
                                        sourceTypeSymbol.Locations(0).PossiblyEmbeddedOrMySourceTree,
                                        sourceTypeSymbol)

                processedStaticInitializers = New Binder.ProcessedFieldOrPropertyInitializers(Binder.BindFieldAndPropertyInitializers(sourceTypeSymbol,
                                                        sourceTypeSymbol.StaticInitializers,
                                                        scriptInitializer,
                                                        _diagnostics))

                processedInstanceInitializers = New Binder.ProcessedFieldOrPropertyInitializers(Binder.BindFieldAndPropertyInitializers(sourceTypeSymbol,
                                                        sourceTypeSymbol.InstanceInitializers,
                                                        scriptInitializer,
                                                        _diagnostics))

                ' TODO: any flow analysis for initializers?

                ' const fields of type date or decimal require a shared constructor. We decided that this constructor
                ' should not be part of the type's member list. If there is not already a shared constructor, we're 
                ' creating one and call CompileMethod to rewrite the field initializers. 
                Dim sharedDefaultConstructor = sourceTypeSymbol.CreateSharedConstructorsForConstFieldsIfRequired(sourceTypeBinder, _diagnostics)
                If sharedDefaultConstructor IsNot Nothing AndAlso PassesFilter(filter, sharedDefaultConstructor) Then

                    Dim sharedConstructorWithEventPropertyIdDispenser = 0
                    Dim sharedConstructorDelegateRelaxationIdDispenser = 0

                    CompileMethod(sharedDefaultConstructor,
                                  -1,
                                  sharedConstructorWithEventPropertyIdDispenser,
                                  sharedConstructorDelegateRelaxationIdDispenser,
                                  filter,
                                  compilationState,
                                  processedStaticInitializers,
                                  sourceTypeBinder,
                                  synthesizedSubmissionFields)

                    ' Default shared constructor shall not have any Handles clause
                    Debug.Assert(sharedConstructorWithEventPropertyIdDispenser = 0)

                    ' Default shared constructor shall not produce delegate relaxation stubs
                    Debug.Assert(sharedConstructorDelegateRelaxationIdDispenser = 0)

                    If _moduleBeingBuiltOpt IsNot Nothing Then
                        _moduleBeingBuiltOpt.AddSynthesizedDefinition(sourceTypeSymbol, sharedDefaultConstructor)
                    End If
                End If
            End If

            ' Constructor --> Constructor calls to be used in cycles detection
            Dim constructorCallMap As Dictionary(Of MethodSymbol, MethodSymbol) = Nothing
            Dim members = containingType.GetMembers()

            ' Unique ids assigned to synthesized overrides of WithEvents properties.
            Dim withEventPropertyIdDispenser = 0

            ' Unique ids assigned to synthesized delegate relaxation stubs.
            Dim delegateRelaxationIdDispenser = 0

            For memberOrdinal = 0 To members.Length - 1
                Dim member = members(memberOrdinal)

                If Not PassesFilter(filter, member) Then
                    Continue For
                End If

                Select Case member.Kind
                    Case SymbolKind.NamedType
                        member.Accept(Me)

                    Case SymbolKind.Method
                        Dim method = DirectCast(member, MethodSymbol)
                        If method.IsScriptConstructor Then
                            Debug.Assert(scriptCtorOrdinal = -1)
                            Debug.Assert(scriptCtor Is method)
                            scriptCtorOrdinal = memberOrdinal
                            Continue For
                        End If

                        If method Is scriptEntryPoint Then
                            Continue For
                        End If

                        If method.IsPartial() Then
                            Dim impl = method.PartialImplementationPart
                            If impl IsNot method Then
                                If CType(method, SourceMethodSymbol).SetDiagnostics(ImmutableArray(Of Diagnostic).Empty) AndAlso impl Is Nothing Then
                                    method.DeclaringCompilation.SymbolDeclaredEvent(method)
                                End If

                                If impl Is Nothing Then
                                    Continue For
                                End If

                                method = impl
                            End If
                        End If

                        ' pass correct processed initializers for the static or instance constructors, 
                        ' otherwise pass nothing
                        Dim processedInitializers = Binder.ProcessedFieldOrPropertyInitializers.Empty

                        If method.MethodKind = MethodKind.SharedConstructor Then
                            processedInitializers = processedStaticInitializers
                        ElseIf method.MethodKind = MethodKind.Constructor OrElse method.IsScriptInitializer Then
                            processedInitializers = processedInstanceInitializers
                        End If

                        Dim referencedConstructor As MethodSymbol = Nothing

                        CompileMethod(method,
                                      memberOrdinal,
                                      withEventPropertyIdDispenser,
                                      delegateRelaxationIdDispenser,
                                      filter,
                                      compilationState,
                                      processedInitializers,
                                      sourceTypeBinder,
                                      synthesizedSubmissionFields,
                                      referencedConstructor)

                        ' If 'referencedConstructor' is returned by 'CompileMethod', the method just compiled 
                        ' was a constructor which references the returned symbol. We might want to store 
                        ' some of those constructors in 'constructorCallMap' to process later for cycle detection
                        If referencedConstructor IsNot Nothing Then

                            '  If base class constructor is called, the constructor cannot be part of a cycle
                            If referencedConstructor.ContainingType.Equals(containingType) Then
                                If constructorCallMap Is Nothing Then
                                    constructorCallMap = New Dictionary(Of MethodSymbol, MethodSymbol)
                                End If
                                constructorCallMap.Add(method, referencedConstructor)
                            End If

                        End If

                        ' Create exact signature stubs for interface implementations.
                        If DoEmitPhase AndAlso _moduleBeingBuiltOpt IsNot Nothing Then
                            CreateExplicitInterfaceImplementationStubs(compilationState, method)
                        End If
                End Select
            Next

            Debug.Assert(containingType.IsScriptClass = (scriptCtorOrdinal >= 0))

            ' Detect and report cycles in constructor calls
            If constructorCallMap IsNot Nothing Then
                DetectAndReportCyclesInConstructorCalls(constructorCallMap, _diagnostics)
            End If

            ' Compile submission constructor last so that synthesized submission fields are collected from all script methods:
            If scriptCtor IsNot Nothing Then
                Debug.Assert(scriptCtorOrdinal >= 0)
                CompileMethod(scriptCtor,
                              scriptCtorOrdinal,
                              withEventPropertyIdDispenser,
                              delegateRelaxationIdDispenser,
                              filter,
                              compilationState,
                              Binder.ProcessedFieldOrPropertyInitializers.Empty,
                              sourceTypeBinder,
                              synthesizedSubmissionFields)

                If synthesizedSubmissionFields IsNot Nothing AndAlso _moduleBeingBuiltOpt IsNot Nothing Then
                    synthesizedSubmissionFields.AddToType(containingType, _moduleBeingBuiltOpt)
                End If
            End If

            ' Report warnings for constructors that do not call InitializeComponent
            If initializeComponent IsNot Nothing Then
                For Each member In containingType.GetMembers()
                    If member.IsShared OrElse Not member.IsFromCompilation(_compilation) OrElse member.Kind <> SymbolKind.Method Then
                        Continue For
                    End If

                    Dim sourceMethod = TryCast(member, SourceMemberMethodSymbol)

                    If sourceMethod IsNot Nothing AndAlso
                       sourceMethod.MethodKind = MethodKind.Constructor AndAlso
                       Not compilationState.CallsInitializeComponent(sourceMethod) Then
                        Dim location As Location = sourceMethod.NonMergedLocation
                        Debug.Assert(location IsNot Nothing)

                        If location IsNot Nothing Then
                            Binder.ReportDiagnostic(_diagnostics, location, ERRID.WRN_ExpectedInitComponentCall2, sourceMethod, sourceTypeSymbol)
                        End If
                    End If
                Next
            End If

            ' Add synthetic methods created for this type in above calls to CompileMethod
            If _moduleBeingBuiltOpt IsNot Nothing Then
                CompileSynthesizedMethods(compilationState)
            End If

            compilationState.Free()
        End Sub

        Private Sub CreateExplicitInterfaceImplementationStubs(compilationState As TypeCompilationState, method As MethodSymbol)
            ' It is not common to have signature mismatch, let's avoid any extra work
            ' and allocations until we know that we have a mismatch.
            Dim stubs As ArrayBuilder(Of SynthesizedInterfaceImplementationStubSymbol) = Nothing

            For Each implemented In method.ExplicitInterfaceImplementations
                If Not MethodSignatureComparer.CustomModifiersAndParametersAndReturnTypeSignatureComparer.Equals(method, implemented) Then
                    If stubs Is Nothing Then
                        stubs = ArrayBuilder(Of SynthesizedInterfaceImplementationStubSymbol).GetInstance()
                    End If

                    Dim matchingStub As SynthesizedInterfaceImplementationStubSymbol = Nothing

                    For Each candidate In stubs
                        If MethodSignatureComparer.CustomModifiersAndParametersAndReturnTypeSignatureComparer.Equals(candidate, implemented) Then
                            matchingStub = candidate
                            Exit For
                        End If
                    Next

                    If matchingStub Is Nothing Then
                        matchingStub = New SynthesizedInterfaceImplementationStubSymbol(method, implemented)
                        stubs.Add(matchingStub)

                        Dim f = New SyntheticBoundNodeFactory(matchingStub, matchingStub, method.Syntax, compilationState, New DiagnosticBag())

                        Dim methodToInvoke As MethodSymbol
                        If method.IsGenericMethod Then
                            methodToInvoke = method.Construct(matchingStub.TypeArguments)
                        Else
                            methodToInvoke = method
                        End If

                        Dim arguments = ArrayBuilder(Of BoundExpression).GetInstance(matchingStub.ParameterCount)

                        For Each param In matchingStub.Parameters
                            Dim parameterExpression = f.Parameter(param)

                            If Not param.IsByRef Then
                                parameterExpression = parameterExpression.MakeRValue()
                            End If

                            arguments.Add(parameterExpression)
                        Next

                        Dim invocation = f.Call(f.Me, methodToInvoke, arguments.ToImmutableAndFree())
                        Dim body As BoundBlock

                        If method.IsSub Then
                            body = f.Block(f.ExpressionStatement(invocation), f.Return())
                        Else
                            body = f.Block(f.Return(invocation))
                        End If

                        f.CloseMethod(body)
                        _moduleBeingBuiltOpt.AddSynthesizedDefinition(method.ContainingType, DirectCast(matchingStub, Microsoft.Cci.IMethodDefinition))
                    End If

                    matchingStub.AddImplementedMethod(implemented)
                End If
            Next

            If stubs IsNot Nothing Then
                For Each stub In stubs
                    stub.Seal()
                Next

                stubs.Free()
            End If
        End Sub

        Private Shared Function GetDesignerInitializeComponentMethod(sourceTypeSymbol As SourceMemberContainerTypeSymbol) As MethodSymbol

            If sourceTypeSymbol.TypeKind = TypeKind.Class AndAlso sourceTypeSymbol.GetAttributes().IndexOfAttribute(sourceTypeSymbol, AttributeDescription.DesignerGeneratedAttribute) > -1 Then
                For Each member As Symbol In sourceTypeSymbol.GetMembers("InitializeComponent")
                    If member.Kind = SymbolKind.Method Then
                        Dim method = DirectCast(member, MethodSymbol)

                        If method.IsSub AndAlso Not method.IsShared AndAlso Not method.IsGenericMethod AndAlso method.ParameterCount = 0 Then
                            Return method
                        End If
                    End If
                Next
            End If

            Return Nothing
        End Function

        Private Sub CompileSynthesizedMethods(privateImplClass As PrivateImplementationDetails)
            Debug.Assert(_moduleBeingBuiltOpt IsNot Nothing)

            For Each method As MethodSymbol In privateImplClass.GetMethods(Nothing)
                Dim diagnosticsThisMethod = DiagnosticBag.GetInstance()

                Dim boundBody = method.GetBoundMethodBody(diagnosticsThisMethod)

                Dim emittedBody = GenerateMethodBody(_moduleBeingBuiltOpt,
                                                     method,
                                                     methodOrdinal:=DebugId.UndefinedOrdinal,
                                                     block:=boundBody,
                                                     lambdaDebugInfo:=ImmutableArray(Of LambdaDebugInfo).Empty,
                                                     closureDebugInfo:=ImmutableArray(Of ClosureDebugInfo).Empty,
                                                     stateMachineTypeOpt:=Nothing,
                                                     variableSlotAllocatorOpt:=Nothing,
                                                     debugDocumentProvider:=Nothing,
                                                     diagnostics:=diagnosticsThisMethod,
                                                     emittingPdb:=False)

                _diagnostics.AddRange(diagnosticsThisMethod)
                diagnosticsThisMethod.Free()

                ' error while generating IL
                If emittedBody Is Nothing Then
                    Exit For
                End If

                _moduleBeingBuiltOpt.SetMethodBody(method, emittedBody)
            Next
        End Sub

        Private Sub CompileSynthesizedMethods(additionalTypes As ImmutableArray(Of NamedTypeSymbol))
            Debug.Assert(_moduleBeingBuiltOpt IsNot Nothing)

            Dim compilationState As New TypeCompilationState(_compilation, _moduleBeingBuiltOpt, initializeComponentOpt:=Nothing)
            For Each additionalType In additionalTypes
                Dim methodOrdinal As Integer = 0

                For Each method In additionalType.GetMethodsToEmit()
                    Dim diagnosticsThisMethod = DiagnosticBag.GetInstance()

                    Dim boundBody = method.GetBoundMethodBody(diagnosticsThisMethod)

                    Dim emittedBody As MethodBody = Nothing

                    If Not diagnosticsThisMethod.HasAnyErrors Then
                        Dim lazyVariableSlotAllocator As VariableSlotAllocator = Nothing
                        Dim statemachineTypeOpt As StateMachineTypeSymbol = Nothing

                        Dim lambdaDebugInfoBuilder = ArrayBuilder(Of LambdaDebugInfo).GetInstance()
                        Dim closureDebugInfoBuilder = ArrayBuilder(Of ClosureDebugInfo).GetInstance()
                        Dim delegateRelaxationIdDispenser = 0

                        Dim rewrittenBody = Rewriter.LowerBodyOrInitializer(
                            method,
                            methodOrdinal,
                            boundBody,
                            previousSubmissionFields:=Nothing,
                            compilationState:=compilationState,
                            diagnostics:=diagnosticsThisMethod,
                            lazyVariableSlotAllocator:=lazyVariableSlotAllocator,
                            lambdaDebugInfoBuilder:=lambdaDebugInfoBuilder,
                            closureDebugInfoBuilder:=closureDebugInfoBuilder,
                            delegateRelaxationIdDispenser:=delegateRelaxationIdDispenser,
                            stateMachineTypeOpt:=statemachineTypeOpt,
                            allowOmissionOfConditionalCalls:=_moduleBeingBuiltOpt.AllowOmissionOfConditionalCalls,
                            isBodySynthesized:=True)

                        If Not diagnosticsThisMethod.HasAnyErrors Then
                            ' Synthesized methods have no ordinal stored in custom debug information
                            ' (only user-defined methods have ordinals).
                            emittedBody = GenerateMethodBody(_moduleBeingBuiltOpt,
                                                             method,
                                                             DebugId.UndefinedOrdinal,
                                                             rewrittenBody,
                                                             lambdaDebugInfoBuilder.ToImmutable(),
                                                             closureDebugInfoBuilder.ToImmutable(),
                                                             statemachineTypeOpt,
                                                             lazyVariableSlotAllocator,
                                                             debugDocumentProvider:=Nothing,
                                                             diagnostics:=diagnosticsThisMethod,
                                                             emittingPdb:=False)
                        End If

                        lambdaDebugInfoBuilder.Free()
                        closureDebugInfoBuilder.Free()
                    End If

                    _diagnostics.AddRange(diagnosticsThisMethod)
                    diagnosticsThisMethod.Free()

                    ' error while generating IL
                    If emittedBody Is Nothing Then
                        Exit For
                    End If

                    _moduleBeingBuiltOpt.SetMethodBody(method, emittedBody)
                    methodOrdinal += 1
                Next
            Next

            If Not _diagnostics.HasAnyErrors() Then
                CompileSynthesizedMethods(compilationState)
            End If

            compilationState.Free()
        End Sub

        Private Sub CompileSynthesizedMethods(compilationState As TypeCompilationState)
            Debug.Assert(_moduleBeingBuiltOpt IsNot Nothing)

            If Not compilationState.HasSynthesizedMethods Then
                Return
            End If

            For Each methodWithBody In compilationState.SynthesizedMethods
                If Not methodWithBody.Body.HasErrors Then
                    Dim method = methodWithBody.Method
                    Dim diagnosticsThisMethod As DiagnosticBag = DiagnosticBag.GetInstance()

                    Dim emittedBody = GenerateMethodBody(_moduleBeingBuiltOpt,
                                                         method,
                                                         methodOrdinal:=DebugId.UndefinedOrdinal,
                                                         block:=methodWithBody.Body,
                                                         lambdaDebugInfo:=ImmutableArray(Of LambdaDebugInfo).Empty,
                                                         closureDebugInfo:=ImmutableArray(Of ClosureDebugInfo).Empty,
                                                         stateMachineTypeOpt:=Nothing,
                                                         variableSlotAllocatorOpt:=Nothing,
                                                         debugDocumentProvider:=_debugDocumentProvider,
                                                         diagnostics:=diagnosticsThisMethod,
                                                         emittingPdb:=_emittingPdb)

                    _diagnostics.AddRange(diagnosticsThisMethod)
                    diagnosticsThisMethod.Free()

                    ' error while generating IL
                    If emittedBody Is Nothing Then
                        Exit For
                    End If

                    _moduleBeingBuiltOpt.SetMethodBody(method, emittedBody)
                End If
            Next
        End Sub

        ''' <summary>
        ''' Detects cycles in constructor invocations based on the 'constructor-calls-constructor' 
        ''' map provided in 'constructorCallMap', reports errors if found.
        ''' 
        ''' NOTE: 'constructorCallMap' is being mutated by this method
        ''' </summary>
        Private Sub DetectAndReportCyclesInConstructorCalls(constructorCallMap As Dictionary(Of MethodSymbol, MethodSymbol), diagnostics As DiagnosticBag)

            Debug.Assert(constructorCallMap.Count > 0)

            Dim constructorsInPath As New Dictionary(Of MethodSymbol, Integer)
            Dim constructorsPath = ArrayBuilder(Of MethodSymbol).GetInstance()

            Dim currentMethod As MethodSymbol = constructorCallMap.Keys.First()

            ' Cycle constructor calls
            Do
                '  Where this constructor points to?
                Dim currentMethodPointTo As MethodSymbol = Nothing
                If Not constructorCallMap.TryGetValue(currentMethod, currentMethodPointTo) Then

                    ' We didn't find anything, which means we maybe already processed 'currentMethod'
                    ' or it does not reference another constructor of this type, or there is something wrong with it;

                    ' In any case we can restart iteration, none of the constructors in path are part of cycles

                Else
                    ' 'currentMethod' references another constructor; we may safely remove 'currentMethod' 
                    ' from 'constructorCallMap' because we won't need to process it again
                    constructorCallMap.Remove(currentMethod)

                    constructorsInPath.Add(currentMethod, constructorsPath.Count)
                    constructorsPath.Add(currentMethod)

                    Dim foundAt As Integer
                    If constructorsInPath.TryGetValue(currentMethodPointTo, foundAt) Then

                        ' We found a cycle which starts at 'foundAt' and goes to the end of constructorsPath
                        constructorsPath.Add(currentMethodPointTo)
                        ReportConstructorCycles(foundAt, constructorsPath.Count - 1, constructorsPath, diagnostics)

                        ' We can restart iteration, none of the constructors 
                        ' in path may be part of other cycles

                    Else
                        ' No cycles so far, just move to the next constructor
                        currentMethod = currentMethodPointTo
                        Continue Do
                    End If

                End If

                ' Restart iteration 
                constructorsInPath.Clear()
                constructorsPath.Clear()

                If constructorCallMap.Count = 0 Then
                    ' Nothing left
                    constructorsPath.Free()
                    Exit Sub
                End If

                currentMethod = constructorCallMap.Keys.First()
            Loop

            Throw ExceptionUtilities.Unreachable

        End Sub

        ''' <summary> All the constructors in the cycle will be reported </summary>
        Private Sub ReportConstructorCycles(startsAt As Integer, endsAt As Integer,
                                            path As ArrayBuilder(Of MethodSymbol),
                                            diagnostics As DiagnosticBag)

            ' Cycle is: constructorsCycle(startsAt) --> 
            '               constructorsCycle(startsAt + 1) --> 
            '                   ....
            '                       constructorsCycle(endsAt) = constructorsCycle(startsAt)
            '
            ' In case the constructor constructorsCycle(startsAt) calls itself, startsAt = endsAt + 1

            Debug.Assert(startsAt <= endsAt)
            Debug.Assert(path(startsAt).Equals(path(endsAt)))

            '  Generate cycle info
            Dim diagnosticInfos = ArrayBuilder(Of DiagnosticInfo).GetInstance()
            Dim referencingMethod As MethodSymbol = path(startsAt)
            For i = startsAt + 1 To endsAt
                Dim referencedMethod As MethodSymbol = path(i)
                diagnosticInfos.Add(ErrorFactory.ErrorInfo(ERRID.ERR_SubNewCycle2, referencingMethod, referencedMethod))
                referencingMethod = referencedMethod
            Next

            '  Report Errors for all constructors in the cycle
            For i = startsAt To endsAt - 1
                referencingMethod = path(i)

                '  Report an error
                diagnostics.Add(
                    New VBDiagnostic(ErrorFactory.ErrorInfo(ERRID.ERR_SubNewCycle1, referencingMethod,
                                                          New CompoundDiagnosticInfo(diagnosticInfos.ToArray())),
                                   referencingMethod.Locations(0)))

                '  Rotate 'diagnosticInfos' for the next constructor
                If diagnosticInfos.Count > 1 Then
                    Dim diagnostic = diagnosticInfos(0)
                    diagnosticInfos.RemoveAt(0)
                    diagnosticInfos.Add(diagnostic)
                End If
            Next

            diagnosticInfos.Free()
        End Sub

        Friend Shared Function CanBindMethod(method As MethodSymbol) As Boolean
            If method.IsExternalMethod OrElse method.IsMustOverride Then
                Return False
            End If

            ' Synthesized struct constructors are not emitted.
            If method.IsDefaultValueTypeConstructor() Then
                Return False
            End If

            If method.IsPartialWithoutImplementation Then
                ' Exclude partial methods without implementation
                Return False
            End If

            If Not method.IsImplicitlyDeclared Then
                ' Only compile the method if the method has a body.
                Dim sourceMethod = TryCast(method, SourceMethodSymbol)
                If sourceMethod Is Nothing OrElse sourceMethod.BlockSyntax Is Nothing Then
                    Return False
                End If
            End If

            Return True
        End Function

        ''' <summary>
        ''' Compiles the method.
        ''' </summary>
        ''' <param name="referencedConstructor">
        ''' If the method being compiled is a constructor, CompileMethod returns in this parameter 
        ''' the symbol of the constructor called from the one being compiled either explicitly or implicitly. 
        ''' For structure constructors calling parameterless constructor returns the synthesized constructor symbol.
        ''' </param>
        Private Sub CompileMethod(
            method As MethodSymbol,
            methodOrdinal As Integer,
            ByRef withEventPropertyIdDispenser As Integer,
            ByRef delegateRelaxationIdDispenser As Integer,
            filter As Predicate(Of Symbol),
            compilationState As TypeCompilationState,
            processedInitializers As Binder.ProcessedFieldOrPropertyInitializers,
            containingTypeBinder As Binder,
            previousSubmissionFields As SynthesizedSubmissionFields,
            Optional ByRef referencedConstructor As MethodSymbol = Nothing
        )
            '' TODO: add filtering as follows
            'If filter IsNot Nothing AndAlso Not filter(method) Then
            '    Return
            'End If

            _cancellationToken.ThrowIfCancellationRequested()

            Debug.Assert(Not (method.IsPartial AndAlso method.PartialImplementationPart Is Nothing))

            Dim sourceMethod = TryCast(method, SourceMethodSymbol)
            'get cached diagnostics if not building and we have 'em
            If Not DoEmitPhase AndAlso (sourceMethod IsNot Nothing) Then
                Dim cachedDiagnostics = sourceMethod.Diagnostics
                If Not cachedDiagnostics.IsDefault Then
                    Me._diagnostics.AddRange(cachedDiagnostics)
                    Return
                End If
            End If

            If Not CanBindMethod(method) Then
                If sourceMethod IsNot Nothing AndAlso sourceMethod.SetDiagnostics(ImmutableArray(Of Diagnostic).Empty) Then
                    sourceMethod.DeclaringCompilation.SymbolDeclaredEvent(method)
                End If

                Return
            End If

            ' In order to avoid generating code for methods with errors, we create a diagnostic bag just for this method.
            Dim diagsForCurrentMethod As DiagnosticBag = DiagnosticBag.GetInstance()

            Dim methodBinderOpt As Binder = Nothing
            Dim injectConstructorCall As Boolean
            Dim block = BindAndAnalyzeMethodBody(method, compilationState, diagsForCurrentMethod, containingTypeBinder, referencedConstructor, injectConstructorCall, methodBinderOpt)

            ' Initializers need to be flow-analyzed for warnings like 'Function '??' doesn't
            ' return a value on all code paths' or unreferenced variables. 
            ' Because if there are any initializers they will eventually get to one or more constructors
            ' it does not matter which constructor is being used as a method symbol for their analysis, 
            ' so we don't perform any analysis of which constructor symbol to pass to EnsureInitializersAnalyzed,
            ' but call this method for on all constructor symbols making sure instance/static initializers 
            ' are analyzed on the first instance/static constructor processed
            processedInitializers.EnsureInitializersAnalyzed(method, diagsForCurrentMethod)

            Dim hasErrors = _hasDeclarationErrors OrElse diagsForCurrentMethod.HasAnyErrors() OrElse processedInitializers.HasAnyErrors OrElse block.HasErrors
            SetGlobalErrorIfTrue(hasErrors)

            If sourceMethod IsNot Nothing AndAlso sourceMethod.SetDiagnostics(diagsForCurrentMethod.ToReadOnly()) Then
                Dim compilation = compilationState.Compilation
                If compilation.ShouldAddEvent(method) Then
                    If block Is Nothing Then
                        compilation.SymbolDeclaredEvent(sourceMethod)
                    Else
                        'create a compilation event that caches the already-computed bound tree
                        Dim lazySemanticModel = New Lazy(Of SemanticModel)(
                            Function()
                                Dim syntax = block.Syntax
                                Dim semanticModel = CType(compilation.GetSemanticModel(syntax.SyntaxTree), SyntaxTreeSemanticModel)
                                Dim memberModel = CType(semanticModel.GetMemberSemanticModel(syntax), MethodBodySemanticModel)
                                If memberModel IsNot Nothing Then
                                    memberModel.CacheBoundNodes(block, syntax)
                                End If
                                Return semanticModel
                            End Function)
<<<<<<< HEAD
                        compilation.EventQueue.TryEnqueue(New SymbolDeclaredCompilationEvent(compilation, method, lazySemanticModel))
=======
                        Dim symbolToProduce = If(method.PartialDefinitionPart, method)
                        compilation.EventQueue.Enqueue(New SymbolDeclaredCompilationEvent(compilation, symbolToProduce, lazySemanticModel))
>>>>>>> 39a0020b
                    End If
                End If
            End If

            If Not DoEmitPhase AndAlso sourceMethod IsNot Nothing Then
                _diagnostics.AddRange(sourceMethod.Diagnostics)
                Return
            End If

            If DoEmitPhase AndAlso Not hasErrors Then
                LowerAndEmitMethod(method,
                                   methodOrdinal,
                                   block,
                                   If(methodBinderOpt, containingTypeBinder),
                                   compilationState,
                                   diagsForCurrentMethod,
                                   processedInitializers,
                                   previousSubmissionFields,
                                   If(injectConstructorCall, referencedConstructor, Nothing),
                                   delegateRelaxationIdDispenser)

                ' if method happen to handle events of a base WithEvents, ensure that we have an overriding WithEvents property
                Dim handledEvents = method.HandledEvents
                If Not handledEvents.IsEmpty Then
                    CreateSyntheticWithEventOverridesIfNeeded(handledEvents,
                                                              delegateRelaxationIdDispenser,
                                                              withEventPropertyIdDispenser,
                                                              compilationState,
                                                              containingTypeBinder,
                                                              diagsForCurrentMethod,
                                                              previousSubmissionFields)
                End If
            End If

            ' Add the generated diagnostics into the full diagnostic bag.
            _diagnostics.AddRange(diagsForCurrentMethod)
            diagsForCurrentMethod.Free()
        End Sub

        ''' <summary> 
        ''' If any of the "Handles" in the list have synthetic WithEvent override
        ''' as a container, then this method will (if not done already) inject 
        ''' property/accessors symbol into the emit module and assign bodies to the accessors.
        ''' </summary>
        Private Sub CreateSyntheticWithEventOverridesIfNeeded(handledEvents As ImmutableArray(Of HandledEvent),
                                                              ByRef delegateRelaxationIdDispenser As Integer,
                                                              ByRef withEventPropertyIdDispenser As Integer,
                                                              compilationState As TypeCompilationState,
                                                              containingTypeBinder As Binder,
                                                              diagnostics As DiagnosticBag,
                                                              previousSubmissionFields As SynthesizedSubmissionFields)

            Debug.Assert(_moduleBeingBuiltOpt Is Nothing OrElse _moduleBeingBuiltOpt.AllowOmissionOfConditionalCalls)

            For Each handledEvent In handledEvents
                If handledEvent.HandlesKind <> HandledEventKind.WithEvents Then
                    Continue For
                End If

                Dim prop = TryCast(handledEvent.hookupMethod.AssociatedSymbol, SynthesizedOverridingWithEventsProperty)
                If prop Is Nothing Then
                    Continue For
                End If

                Dim getter = prop.GetMethod
                If compilationState.HasMethodWrapper(getter) Then
                    Continue For
                End If

                Dim setter = prop.SetMethod
                Dim containingType = prop.ContainingType
                Debug.Assert(containingType Is getter.ContainingType AndAlso containingType Is setter.ContainingType)

                Dim getterBody = getter.GetBoundMethodBody(diagnostics, containingTypeBinder)

                ' no need to rewrite getter, they are pretty simple and 
                ' are already in a lowered form.
                compilationState.AddMethodWrapper(getter, getter, getterBody)
                _moduleBeingBuiltOpt.AddSynthesizedDefinition(containingType, getter)

                ' setter needs to rewritten as it may require lambda conversions
                Dim setterBody = setter.GetBoundMethodBody(diagnostics, containingTypeBinder)

                Dim lambdaDebugInfoBuilder = ArrayBuilder(Of LambdaDebugInfo).GetInstance()
                Dim closureDebugInfoBuilder = ArrayBuilder(Of ClosureDebugInfo).GetInstance()

                setterBody = Rewriter.LowerBodyOrInitializer(setter,
                                                             withEventPropertyIdDispenser,
                                                             setterBody,
                                                             previousSubmissionFields,
                                                             compilationState,
                                                             diagnostics,
                                                             lazyVariableSlotAllocator:=Nothing,
                                                             lambdaDebugInfoBuilder:=lambdaDebugInfoBuilder,
                                                             closureDebugInfoBuilder:=closureDebugInfoBuilder,
                                                             delegateRelaxationIdDispenser:=delegateRelaxationIdDispenser,
                                                             stateMachineTypeOpt:=Nothing,
                                                             allowOmissionOfConditionalCalls:=True,
                                                             isBodySynthesized:=True)

                ' There shall be no lambdas in the synthesized accessor but delegate relaxation conversions:
                Debug.Assert(Not lambdaDebugInfoBuilder.Any())
                Debug.Assert(Not closureDebugInfoBuilder.Any())

                lambdaDebugInfoBuilder.Free()
                closureDebugInfoBuilder.Free()

                compilationState.AddMethodWrapper(setter, setter, setterBody)
                _moduleBeingBuiltOpt.AddSynthesizedDefinition(containingType, setter)

                ' add property too
                _moduleBeingBuiltOpt.AddSynthesizedDefinition(containingType, prop)
                withEventPropertyIdDispenser += 1
            Next
        End Sub

        ''' <summary> 
        ''' Assuming the statement is a constructor call wrapped in bound expression 
        ''' statement, get the method symbol being called 
        ''' </summary>
        Private Shared Function TryGetMethodCalledInBoundExpressionStatement(stmt As BoundExpressionStatement) As MethodSymbol

            '  No statement provided or has errors
            If stmt Is Nothing OrElse stmt.HasErrors Then
                Return Nothing
            End If

            '  Statement is not a call
            Dim expression As BoundExpression = stmt.Expression
            If expression.Kind <> BoundKind.Call Then
                Return Nothing
            End If

            Return DirectCast(expression, BoundCall).Method
        End Function

        Private Sub LowerAndEmitMethod(
            method As MethodSymbol,
            methodOrdinal As Integer,
            block As BoundBlock,
            binderOpt As Binder,
            compilationState As TypeCompilationState,
            diagsForCurrentMethod As DiagnosticBag,
            processedInitializers As Binder.ProcessedFieldOrPropertyInitializers,
            previousSubmissionFields As SynthesizedSubmissionFields,
            constructorToInject As MethodSymbol,
            ByRef delegateRelaxationIdDispenser As Integer
        )
            Dim constructorInitializerOpt = If(constructorToInject Is Nothing,
                                               Nothing,
                                               BindDefaultConstructorInitializer(method, constructorToInject, diagsForCurrentMethod, binderOpt))

            If diagsForCurrentMethod.HasAnyErrors Then
                Return
            End If

            If constructorInitializerOpt IsNot Nothing AndAlso constructorInitializerOpt.HasErrors Then
                Return
            End If

            Dim body As BoundBlock
            If method.MethodKind = MethodKind.Constructor OrElse method.MethodKind = MethodKind.SharedConstructor Then
                If method.IsScriptConstructor Then
                    body = block
                Else
                    ' Turns field initializers into bound assignment statements and top-level script statements into bound statements in the beginning the body. 
                    body = InitializerRewriter.BuildConstructorBody(compilationState, method, constructorInitializerOpt, processedInitializers, block)
                End If
            ElseIf method.IsScriptInitializer Then
                ' The body only includes bound initializers and a return statement. The rest is filled in later in this method.
                body = InitializerRewriter.BuildScriptInitializerBody(DirectCast(method, SynthesizedInteractiveInitializerMethod), processedInitializers, block)
            Else
                body = block
            End If

            Dim diagnostics As DiagnosticBag = diagsForCurrentMethod

            If method.IsImplicitlyDeclared AndAlso
               method.AssociatedSymbol IsNot Nothing AndAlso
               method.AssociatedSymbol.IsMyGroupCollectionProperty Then
                diagnostics = DiagnosticBag.GetInstance()
            End If

            Dim lazyVariableSlotAllocator As VariableSlotAllocator = Nothing
            Dim stateMachineTypeOpt As StateMachineTypeSymbol = Nothing
            Dim allowOmissionOfConditionalCalls = _moduleBeingBuiltOpt Is Nothing OrElse _moduleBeingBuiltOpt.AllowOmissionOfConditionalCalls
            Dim lambdaDebugInfoBuilder = ArrayBuilder(Of LambdaDebugInfo).GetInstance()
            Dim closureDebugInfoBuilder = ArrayBuilder(Of ClosureDebugInfo).GetInstance()

            body = Rewriter.LowerBodyOrInitializer(method,
                                                   methodOrdinal,
                                                   body,
                                                   previousSubmissionFields,
                                                   compilationState,
                                                   diagnostics,
                                                   lazyVariableSlotAllocator,
                                                   lambdaDebugInfoBuilder,
                                                   closureDebugInfoBuilder,
                                                   delegateRelaxationIdDispenser,
                                                   stateMachineTypeOpt,
                                                   allowOmissionOfConditionalCalls,
                                                   isBodySynthesized:=False)

            ' The submission initializer has to be constructed after the body is rewritten (all previous submission references are visited):
            Dim submissionInitialization = If(method.IsSubmissionConstructor,
                SynthesizedSubmissionConstructorSymbol.MakeSubmissionInitialization(block.Syntax, method, previousSubmissionFields, _compilation, diagnostics),
                ImmutableArray(Of BoundStatement).Empty)
            Dim hasErrors = body.HasErrors OrElse diagsForCurrentMethod.HasAnyErrors OrElse (diagnostics IsNot diagsForCurrentMethod AndAlso diagnostics.HasAnyErrors)
            SetGlobalErrorIfTrue(hasErrors)

            ' Actual emitting is only done if we have a module in which to emit and no errors so far.
            If _moduleBeingBuiltOpt Is Nothing OrElse hasErrors Then
                If diagnostics IsNot diagsForCurrentMethod Then
                    DirectCast(method.AssociatedSymbol, SynthesizedMyGroupCollectionPropertySymbol).RelocateDiagnostics(diagnostics, diagsForCurrentMethod)
                    diagnostics.Free()
                End If

                Return
            End If

            ' now we have everything we need to build complete submission
            If method.IsScriptConstructor Then
                Dim boundStatements = ArrayBuilder(Of BoundStatement).GetInstance()
                boundStatements.Add(constructorInitializerOpt)
                boundStatements.AddRange(submissionInitialization)
                boundStatements.Add(body)
                body = New BoundBlock(body.Syntax, Nothing, ImmutableArray(Of LocalSymbol).Empty, boundStatements.ToImmutableAndFree(), body.HasErrors).MakeCompilerGenerated()
            End If

            ' NOTE: additional check for statement.HasErrors is needed to identify parse errors which didn't get into diagsForCurrentMethod
            Dim methodBody As MethodBody = GenerateMethodBody(_moduleBeingBuiltOpt,
                                                              method,
                                                              methodOrdinal,
                                                              body,
                                                              lambdaDebugInfoBuilder.ToImmutable(),
                                                              closureDebugInfoBuilder.ToImmutable(),
                                                              stateMachineTypeOpt,
                                                              lazyVariableSlotAllocator,
                                                              _debugDocumentProvider,
                                                              diagnostics,
                                                              emittingPdb:=_emittingPdb)

            If diagnostics IsNot diagsForCurrentMethod Then
                DirectCast(method.AssociatedSymbol, SynthesizedMyGroupCollectionPropertySymbol).RelocateDiagnostics(diagnostics, diagsForCurrentMethod)
                diagnostics.Free()
            End If

            _moduleBeingBuiltOpt.SetMethodBody(If(method.PartialDefinitionPart, method), methodBody)

            lambdaDebugInfoBuilder.Free()
            closureDebugInfoBuilder.Free()
        End Sub

        Friend Shared Function GenerateMethodBody(moduleBuilder As PEModuleBuilder,
                                                  method As MethodSymbol,
                                                  methodOrdinal As Integer,
                                                  block As BoundStatement,
                                                  lambdaDebugInfo As ImmutableArray(Of LambdaDebugInfo),
                                                  closureDebugInfo As ImmutableArray(Of ClosureDebugInfo),
                                                  stateMachineTypeOpt As StateMachineTypeSymbol,
                                                  variableSlotAllocatorOpt As VariableSlotAllocator,
                                                  debugDocumentProvider As DebugDocumentProvider,
                                                  diagnostics As DiagnosticBag,
                                                  emittingPdb As Boolean) As MethodBody

            Dim compilation = moduleBuilder.Compilation
            Dim localSlotManager = New LocalSlotManager(variableSlotAllocatorOpt)
            Dim optimizations = compilation.Options.OptimizationLevel

            If method.IsEmbedded Then
                optimizations = OptimizationLevel.Release
            End If

            Dim builder As ILBuilder = New ILBuilder(moduleBuilder, localSlotManager, optimizations)

            Try
                Debug.Assert(Not diagnostics.HasAnyErrors)

                Dim asyncDebugInfo As Cci.AsyncMethodBodyDebugInfo = Nothing
                Dim codeGen = New CodeGen.CodeGenerator(method, block, builder, moduleBuilder, diagnostics, optimizations, emittingPdb)

                If diagnostics.HasAnyErrors() Then
                    Return Nothing
                End If

                ' We need to save additional debugging information for MoveNext of an async state machine.
                Dim stateMachineMethod = TryCast(method, SynthesizedStateMachineMethod)

                Dim isStateMachineMoveNextMethod As Boolean = stateMachineMethod IsNot Nothing AndAlso method.Name = WellKnownMemberNames.MoveNextMethodName
                If isStateMachineMoveNextMethod AndAlso stateMachineMethod.StateMachineType.KickoffMethod.IsAsync Then

                    Dim asyncCatchHandlerOffset As Integer = -1
                    Dim asyncYieldPoints As ImmutableArray(Of Integer) = Nothing
                    Dim asyncResumePoints As ImmutableArray(Of Integer) = Nothing

                    codeGen.Generate(asyncCatchHandlerOffset, asyncYieldPoints, asyncResumePoints)

                    Dim kickoffMethod = stateMachineMethod.StateMachineType.KickoffMethod

                    ' In VB async method may be partial. Debug info needs to be associated with the emitted definition, 
                    ' but the kickoff method is the method implementation (the part with body).

                    ' The exception handler IL offset is used by the debugger to treat exceptions caught by the marked catch block as "user unhandled".
                    ' This is important for async void because async void exceptions generally result in the process being terminated,
                    ' but without anything useful on the call stack. Async Task methods on the other hand return exceptions as the result of the Task.
                    ' So it is undesirable to consider these exceptions "user unhandled" since there may well be user code that is awaiting the task.
                    ' This is a heuristic since it's possible that there is no user code awaiting the task.
                    asyncDebugInfo = New Cci.AsyncMethodBodyDebugInfo(
                        If(kickoffMethod.PartialDefinitionPart, kickoffMethod),
                        If(kickoffMethod.IsSub, asyncCatchHandlerOffset, -1),
                        asyncYieldPoints,
                        asyncResumePoints)
                Else
                    codeGen.Generate()
                End If

                ' Translate the imports even if we are not writing PDBs. The translation has an impact on generated metadata 
                ' and we don't want to emit different metadata depending on whether or we emit with PDB stream.
                ' TODO (https://github.com/dotnet/roslyn/issues/2846): This will need to change for member initializers in partial class.
                Dim importScopeOpt = If(method.Syntax IsNot Nothing AndAlso method.Syntax.SyntaxTree IsNot VisualBasicSyntaxTree.DummySyntaxTree.Dummy,
                                        moduleBuilder.SourceModule.GetSourceFile(method.Syntax.SyntaxTree).Translate(moduleBuilder, diagnostics),
                                        Nothing)

                If diagnostics.HasAnyErrors() Then
                    Return Nothing
                End If

                ' We will only save the IL builders when running tests.
                If moduleBuilder.SaveTestData Then
                    moduleBuilder.SetMethodTestData(method, builder.GetSnapshot())
                End If

                Dim stateMachineHoistedLocalSlots As ImmutableArray(Of EncHoistedLocalInfo) = Nothing
                Dim stateMachineAwaiterSlots As ImmutableArray(Of Cci.ITypeReference) = Nothing
                If optimizations = OptimizationLevel.Debug AndAlso stateMachineTypeOpt IsNot Nothing Then
                    Debug.Assert(method.IsAsync OrElse method.IsIterator)
                    GetStateMachineSlotDebugInfo(moduleBuilder, moduleBuilder.GetSynthesizedFields(stateMachineTypeOpt), variableSlotAllocatorOpt, diagnostics, stateMachineHoistedLocalSlots, stateMachineAwaiterSlots)
                    Debug.Assert(Not diagnostics.HasAnyErrors())
                End If

                Dim localScopes = builder.GetAllScopes()

                Return New MethodBody(builder.RealizedIL,
                                      builder.MaxStack,
                                      If(method.PartialDefinitionPart, method),
                                      If(variableSlotAllocatorOpt?.MethodId, New DebugId(methodOrdinal, moduleBuilder.CurrentGenerationOrdinal)),
                                      builder.LocalSlotManager.LocalsInOrder(),
                                      builder.RealizedSequencePoints,
                                      debugDocumentProvider,
                                      builder.RealizedExceptionHandlers,
                                      localScopes,
                                      hasDynamicLocalVariables:=False,
                                      importScopeOpt:=importScopeOpt,
                                      lambdaDebugInfo:=lambdaDebugInfo,
                                      closureDebugInfo:=closureDebugInfo,
                                      stateMachineTypeNameOpt:=stateMachineTypeOpt?.Name, ' TODO: remove or update AddedOrChangedMethodInfo
                                      stateMachineHoistedLocalScopes:=Nothing,
                                      stateMachineHoistedLocalSlots:=stateMachineHoistedLocalSlots,
                                      stateMachineAwaiterSlots:=stateMachineAwaiterSlots,
                                      asyncMethodDebugInfo:=asyncDebugInfo)
            Finally
                ' Free resources used by the basic blocks in the builder.
                builder.FreeBasicBlocks()
            End Try
        End Function

        Private Shared Sub GetStateMachineSlotDebugInfo(moduleBuilder As PEModuleBuilder,
                                                        fieldDefs As IEnumerable(Of Cci.IFieldDefinition),
                                                        variableSlotAllocatorOpt As VariableSlotAllocator,
                                                        diagnostics As DiagnosticBag,
                                                        ByRef hoistedVariableSlots As ImmutableArray(Of EncHoistedLocalInfo),
                                                        ByRef awaiterSlots As ImmutableArray(Of Cci.ITypeReference))

            Dim hoistedVariables = ArrayBuilder(Of EncHoistedLocalInfo).GetInstance()
            Dim awaiters = ArrayBuilder(Of Cci.ITypeReference).GetInstance()

            For Each field As StateMachineFieldSymbol In fieldDefs
                Dim index = field.SlotIndex

                If field.SlotDebugInfo.SynthesizedKind = SynthesizedLocalKind.AwaiterField Then
                    Debug.Assert(index >= 0)

                    While index >= awaiters.Count
                        awaiters.Add(Nothing)
                    End While

                    awaiters(index) = moduleBuilder.EncTranslateLocalVariableType(field.Type, diagnostics)
                ElseIf Not field.SlotDebugInfo.Id.IsNone Then
                    Debug.Assert(index >= 0 AndAlso field.SlotDebugInfo.SynthesizedKind.IsLongLived())

                    While index >= hoistedVariables.Count
                        ' Empty slots may be present if variables were deleted during EnC.
                        hoistedVariables.Add(New EncHoistedLocalInfo())
                    End While

                    hoistedVariables(index) = New EncHoistedLocalInfo(field.SlotDebugInfo, moduleBuilder.EncTranslateLocalVariableType(field.Type, diagnostics))
                End If
            Next

            ' Fill in empty slots for variables deleted during EnC that are not followed by an existing variable
            If variableSlotAllocatorOpt IsNot Nothing Then
                Dim previousAwaiterCount = variableSlotAllocatorOpt.PreviousAwaiterSlotCount
                While awaiters.Count < previousAwaiterCount
                    awaiters.Add(Nothing)
                End While

                Dim previousAwaiterSlotCount = variableSlotAllocatorOpt.PreviousHoistedLocalSlotCount
                While hoistedVariables.Count < previousAwaiterSlotCount
                    hoistedVariables.Add(New EncHoistedLocalInfo(True))
                End While
            End If

            hoistedVariableSlots = hoistedVariables.ToImmutableAndFree()
            awaiterSlots = awaiters.ToImmutableAndFree()
        End Sub

        Private Shared Function BindAndAnalyzeMethodBody(method As MethodSymbol,
                                                       compilationState As TypeCompilationState,
                                                       diagnostics As DiagnosticBag,
                                                       containingTypeBinder As Binder,
                                                       ByRef referencedConstructor As MethodSymbol,
                                                       ByRef injectDefaultConstructorCall As Boolean,
                                                       ByRef methodBodyBinder As Binder) As BoundBlock

            referencedConstructor = Nothing
            injectDefaultConstructorCall = False
            methodBodyBinder = Nothing

            Dim body = method.GetBoundMethodBody(diagnostics, methodBodyBinder)
            Debug.Assert(body IsNot Nothing)

            Analyzer.AnalyzeMethodBody(method, body, diagnostics)
            DiagnosticsPass.IssueDiagnostics(body, diagnostics, method)

            Debug.Assert(method.IsFromCompilation(compilationState.Compilation))
            If Not method.IsShared AndAlso compilationState.InitializeComponentOpt IsNot Nothing AndAlso
               Not method.IsImplicitlyDeclared Then
                Try
                    InitializeComponentCallTreeBuilder.CollectCallees(compilationState, method, body)
                Catch ex As BoundTreeVisitor.CancelledByStackGuardException
                    ex.AddAnError(diagnostics)
                End Try
            End If

            '  Instance constructor should return the referenced constructor in 'referencedConstructor'
            If method.MethodKind = MethodKind.Constructor Then

                ' class constructors must inject call to the base
                injectDefaultConstructorCall = Not method.ContainingType.IsValueType

                ' Try find explicitly called constructor, it should be the first statement in the block
                If body IsNot Nothing AndAlso body.Statements.Length > 0 Then

                    Dim theFirstStatement As BoundStatement = body.Statements(0)

                    '  Must be BoundExpressionStatement/BoundCall
                    If theFirstStatement.HasErrors Then
                        injectDefaultConstructorCall = False

                    ElseIf theFirstStatement.Kind = BoundKind.ExpressionStatement Then

                        Dim referencedMethod As MethodSymbol = TryGetMethodCalledInBoundExpressionStatement(DirectCast(theFirstStatement, BoundExpressionStatement))
                        If referencedMethod IsNot Nothing AndAlso referencedMethod.MethodKind = MethodKind.Constructor Then
                            referencedConstructor = referencedMethod
                            injectDefaultConstructorCall = False
                        End If
                    End If

                End If

                ' If we didn't find explicitly referenced constructor, use implicitly generated call
                If injectDefaultConstructorCall Then

                    ' NOTE: We might generate an error in this call in case there is 
                    '       no parameterless constructor suitable for calling
                    referencedConstructor = FindConstructorToCallByDefault(method, diagnostics, If(methodBodyBinder, containingTypeBinder))
                End If

            End If

            Return body
        End Function

        Private NotInheritable Class InitializeComponentCallTreeBuilder
            Inherits BoundTreeWalkerWithStackGuardWithoutRecursionOnTheLeftOfBinaryOperator

            Private _calledMethods As HashSet(Of MethodSymbol)
            Private ReadOnly _containingType As NamedTypeSymbol

            Private Sub New(containingType As NamedTypeSymbol)
                _containingType = containingType
            End Sub

            Public Shared Sub CollectCallees(compilationState As TypeCompilationState, method As MethodSymbol, block As BoundBlock)
                Dim visitor As New InitializeComponentCallTreeBuilder(method.ContainingType)
                visitor.VisitBlock(block)

                If visitor._calledMethods IsNot Nothing Then
                    compilationState.AddToInitializeComponentCallTree(method, visitor._calledMethods.ToArray().AsImmutableOrNull())
                End If
            End Sub

            Public Overrides Function VisitCall(node As BoundCall) As BoundNode
                If node.ReceiverOpt IsNot Nothing AndAlso
                   (node.ReceiverOpt.Kind = BoundKind.MeReference OrElse node.ReceiverOpt.Kind = BoundKind.MyClassReference) AndAlso
                   Not node.Method.IsShared AndAlso node.Method.OriginalDefinition.ContainingType Is _containingType Then

                    If _calledMethods Is Nothing Then
                        _calledMethods = New HashSet(Of MethodSymbol)(ReferenceEqualityComparer.Instance)
                    End If

                    _calledMethods.Add(node.Method.OriginalDefinition)
                End If

                Return MyBase.VisitCall(node)
            End Function
        End Class

        ' This method may force completion of attributes to calculate if a symbol is Obsolete. Since this method is only called during
        ' lowering of default constructors, this should not cause any cycles.
        Private Shared Function FindConstructorToCallByDefault(constructor As MethodSymbol, diagnostics As DiagnosticBag, Optional binderForAccessibilityCheckOpt As Binder = Nothing) As MethodSymbol
            Debug.Assert(constructor IsNot Nothing)
            Debug.Assert(constructor.MethodKind = MethodKind.Constructor)

            Dim containingType As NamedTypeSymbol = constructor.ContainingType
            Debug.Assert(Not containingType.IsValueType)

            If containingType.IsSubmissionClass Then
                ' TODO (tomat): report errors if not available
                Dim objectType = constructor.ContainingAssembly.GetSpecialType(SpecialType.System_Object)
                Return objectType.InstanceConstructors.Single()
            End If

            ' If the type is a structure, then invoke the default constructor on the current type.
            ' Otherwise, invoke the default constructor on the base type.
            Dim defaultConstructorType As NamedTypeSymbol = containingType.BaseTypeNoUseSiteDiagnostics
            If defaultConstructorType Is Nothing OrElse defaultConstructorType.IsErrorType Then
                ' possible if class System.Object in source doesn't have an explicit constructor
                Return Nothing
            End If

            ' If 'binderForAccessibilityCheckOpt' is not specified, containing type must be System.Object
            If binderForAccessibilityCheckOpt Is Nothing Then
                Debug.Assert(defaultConstructorType.IsObjectType)
            End If

            Dim candidate As MethodSymbol = Nothing
            Dim atLeastOneAccessibleCandidateFound As Boolean = False
            For Each m In defaultConstructorType.InstanceConstructors

                ' NOTE: Generic constructors are disallowed, but in case they 
                '       show up because of bad metadata, ignore them.
                If m.IsGenericMethod Then
                    Continue For
                End If

                If binderForAccessibilityCheckOpt IsNot Nothing Then
                    ' Use binder to check accessibility
                    If Not binderForAccessibilityCheckOpt.IsAccessible(m, useSiteDiagnostics:=Nothing, accessThroughType:=containingType) Then
                        Continue For
                    End If
                Else
                    ' If there is no binder, just check if the method is public
                    If m.DeclaredAccessibility <> Accessibility.Public Then
                        Continue For
                    End If

                    ' NOTE: if there is no binder, we will only be able to emit a call to parameterless 
                    '       constructor, but not for constructors with  optional parameters and/or ParamArray
                    If m.ParameterCount <> 0 Then
                        atLeastOneAccessibleCandidateFound = True  ' it is still accessible
                        Continue For
                    End If
                End If

                ' The constructor is accessible
                atLeastOneAccessibleCandidateFound = True

                ' Class constructors can be called with no parameters when the parameters are optional or paramarray.  However, for structures
                ' there cannot be any parameters.
                Dim canBeCalledWithNoParameters = If(containingType.IsReferenceType, m.CanBeCalledWithNoParameters(), m.ParameterCount = 0)

                If canBeCalledWithNoParameters Then

                    If candidate Is Nothing Then
                        candidate = m
                    Else
                        ' Too many candidates, use different errors for synthesized and regular constructors
                        If constructor.IsImplicitlyDeclared Then
                            ' Synthesized constructor
                            diagnostics.Add(New VBDiagnostic(
                                                ErrorFactory.ErrorInfo(ERRID.ERR_NoUniqueConstructorOnBase2, containingType, containingType.BaseTypeNoUseSiteDiagnostics),
                                                containingType.Locations(0)))
                        Else
                            ' Regular constructor
                            diagnostics.Add(New VBDiagnostic(
                                                ErrorFactory.ErrorInfo(ERRID.ERR_RequiredNewCallTooMany2, defaultConstructorType, containingType),
                                                constructor.Locations(0)))
                        End If

                        Return candidate
                    End If

                End If
            Next

            ' Generate an error 
            If candidate Is Nothing Then

                If atLeastOneAccessibleCandidateFound Then

                    ' Different errors for synthesized and regular constructors
                    If constructor.IsImplicitlyDeclared Then
                        ' Synthesized constructor
                        diagnostics.Add(New VBDiagnostic(
                                            ErrorFactory.ErrorInfo(ERRID.ERR_NoConstructorOnBase2, containingType, containingType.BaseTypeNoUseSiteDiagnostics),
                                            containingType.Locations(0)))
                    Else
                        ' Regular constructor
                        diagnostics.Add(New VBDiagnostic(
                                            ErrorFactory.ErrorInfo(ERRID.ERR_RequiredNewCall2, defaultConstructorType, containingType),
                                            constructor.Locations(0)))
                    End If

                Else
                    ' No accessible constructor
                    ' NOTE: Dev10 generates this error in 'Inherits' clause of the type, but it is not available 
                    '       in *all* cases, so changing the error location to containingType's location
                    diagnostics.Add(New VBDiagnostic(
                                        ErrorFactory.ErrorInfo(ERRID.ERR_NoAccessibleConstructorOnBase, containingType.BaseTypeNoUseSiteDiagnostics),
                                        containingType.Locations(0)))
                End If
            End If

            Debug.Assert(candidate <> constructor)

            ' If the candidate is Obsolete then report diagnostics.
            If candidate IsNot Nothing Then
                candidate.ForceCompleteObsoleteAttribute()

                If candidate.ObsoleteState = ThreeState.True Then
                    Dim data = candidate.ObsoleteAttributeData

                    ' If we have a synthesized constructor then give an error saying that there is no non-obsolete
                    ' base constructor. If we have a user-defined constructor then ask the user to explicitly call a
                    ' constructor so that they have a chance to call a non-obsolete base constructor.
                    If constructor.IsImplicitlyDeclared Then
                        ' Synthesized constructor.
                        If String.IsNullOrEmpty(data.Message) Then
                            diagnostics.Add(If(data.IsError, ERRID.ERR_NoNonObsoleteConstructorOnBase3, ERRID.WRN_NoNonObsoleteConstructorOnBase3),
                                            containingType.Locations(0),
                                            containingType,
                                            candidate,
                                            containingType.BaseTypeNoUseSiteDiagnostics)
                        Else
                            diagnostics.Add(If(data.IsError, ERRID.ERR_NoNonObsoleteConstructorOnBase4, ERRID.WRN_NoNonObsoleteConstructorOnBase4),
                                            containingType.Locations(0),
                                            containingType,
                                            candidate,
                                            containingType.BaseTypeNoUseSiteDiagnostics,
                                            data.Message)
                        End If
                    Else
                        ' Regular constructor.
                        If String.IsNullOrEmpty(data.Message) Then
                            diagnostics.Add(If(data.IsError, ERRID.ERR_RequiredNonObsoleteNewCall3, ERRID.WRN_RequiredNonObsoleteNewCall3),
                                            constructor.Locations(0),
                                            candidate,
                                            containingType.BaseTypeNoUseSiteDiagnostics,
                                            containingType)
                        Else
                            diagnostics.Add(If(data.IsError, ERRID.ERR_RequiredNonObsoleteNewCall4, ERRID.WRN_RequiredNonObsoleteNewCall4),
                                            constructor.Locations(0),
                                            candidate,
                                            containingType.BaseTypeNoUseSiteDiagnostics,
                                            containingType,
                                            data.Message)
                        End If
                    End If
                End If
            End If

            Return candidate
        End Function

        Private Shared Function BindDefaultConstructorInitializer(constructor As MethodSymbol,
                                                                  constructorToCall As MethodSymbol,
                                                                  diagnostics As DiagnosticBag,
                                                                  Optional binderOpt As Binder = Nothing) As BoundExpressionStatement

            Dim voidType As NamedTypeSymbol = constructor.ContainingAssembly.GetSpecialType(SpecialType.System_Void)
            ' NOTE: we can ignore use site errors in this place because they should have already be reported 
            '       either in real or synthesized constructor

            Dim syntaxNode As VisualBasicSyntaxNode = constructor.Syntax

            Dim thisRef As New BoundMeReference(syntaxNode, constructor.ContainingType)
            thisRef.SetWasCompilerGenerated()

            Dim baseInvocation As BoundExpression = Nothing
            If constructorToCall.ParameterCount = 0 Then

                ' If this is parameterless constructor, we can build a call directly
                baseInvocation = New BoundCall(syntaxNode, constructorToCall, Nothing, thisRef, ImmutableArray(Of BoundExpression).Empty, Nothing, voidType)

            Else

                ' Otherwise we should bind invocation expression
                ' Binder must be passed in 'binderOpt'
                Debug.Assert(binderOpt IsNot Nothing)

                '  Build a method group
                Dim group As New BoundMethodGroup(constructor.Syntax,
                                                  typeArgumentsOpt:=Nothing,
                                                  methods:=ImmutableArray.Create(Of MethodSymbol)(constructorToCall),
                                                  resultKind:=LookupResultKind.Good,
                                                  receiverOpt:=thisRef,
                                                  qualificationKind:=QualificationKind.QualifiedViaValue)

                baseInvocation = binderOpt.BindInvocationExpression(constructor.Syntax,
                                                                    Nothing,
                                                                    TypeCharacter.None,
                                                                    group,
                                                                    ImmutableArray(Of BoundExpression).Empty,
                                                                    Nothing,
                                                                    diagnostics,
                                                                    callerInfoOpt:=Nothing,
                                                                    allowConstructorCall:=True)
            End If
            baseInvocation.SetWasCompilerGenerated()

            Dim statement As New BoundExpressionStatement(syntaxNode, baseInvocation)
            statement.SetWasCompilerGenerated()
            Return statement
        End Function

        Friend Shared Function BindDefaultConstructorInitializer(constructor As MethodSymbol, diagnostics As DiagnosticBag) As BoundExpressionStatement
            ' NOTE: this method is only called from outside

            ' NOTE: Because we don't pass a binder into this method, we assume that (a) containing type of 
            '       the constructor is a reference type inherited from System.Object (later is asserted 
            '       in 'FindConstructorToCallByDefault'), and (b) System.Object must have Public parameterless 
            '       constructor (asserted in 'BindDefaultConstructorInitializer')

            ' NOTE: We might generate an error in this call in case there is 
            '       no parameterless constructor suitable for calling
            Dim baseConstructor As MethodSymbol = FindConstructorToCallByDefault(constructor, diagnostics)
            If baseConstructor Is Nothing Then
                Return Nothing
            End If

            Return BindDefaultConstructorInitializer(constructor, baseConstructor, diagnostics)
        End Function

        Private Shared Function CreateDebugDocumentForFile(normalizedPath As String) As Cci.DebugSourceDocument
            Return New Cci.DebugSourceDocument(normalizedPath, Cci.DebugSourceDocument.CorSymLanguageTypeBasic)
        End Function

        Private Shared Function PassesFilter(filterOpt As Predicate(Of Symbol), symbol As Symbol) As Boolean
            Return filterOpt Is Nothing OrElse filterOpt(symbol)
        End Function
    End Class
End Namespace<|MERGE_RESOLUTION|>--- conflicted
+++ resolved
@@ -1195,12 +1195,8 @@
                                 End If
                                 Return semanticModel
                             End Function)
-<<<<<<< HEAD
-                        compilation.EventQueue.TryEnqueue(New SymbolDeclaredCompilationEvent(compilation, method, lazySemanticModel))
-=======
                         Dim symbolToProduce = If(method.PartialDefinitionPart, method)
-                        compilation.EventQueue.Enqueue(New SymbolDeclaredCompilationEvent(compilation, symbolToProduce, lazySemanticModel))
->>>>>>> 39a0020b
+                        compilation.EventQueue.TryEnqueue(New SymbolDeclaredCompilationEvent(compilation, symbolToProduce, lazySemanticModel))
                     End If
                 End If
             End If
