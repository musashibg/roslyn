--- conflicted
+++ resolved
@@ -341,7 +341,14 @@
                     (byte)SignatureTypeCode.TypeHandle, (byte)SpecialType.System_Void,
                     (byte)SignatureTypeCode.TypeHandle, (byte)SpecialType.System_String,
 
-<<<<<<< HEAD
+                // System_Guid__Parse
+                (byte)(MemberFlags.Method | MemberFlags.Static),                                                            // Flags
+                (byte)WellKnownType.System_Guid,                                                                            // DeclaringTypeId
+                0,                                                                                                          // Arity
+                    1,                                                                                                      // Method Signature
+                    (byte)SignatureTypeCode.TypeHandle, (byte)WellKnownType.System_Guid,
+                    (byte)SignatureTypeCode.TypeHandle, (byte)SpecialType.System_String,
+
                 // System_Type__FullName
                 (byte)(MemberFlags.Property | MemberFlags.Virtual),                                                         // Flags
                 (byte)WellKnownType.System_Type,                                                                            // DeclaringTypeId
@@ -402,15 +409,6 @@
                     (byte)SignatureTypeCode.TypeHandle, (byte)WellKnownType.ExtSentinel, (byte)(WellKnownType.System_Reflection_PropertyInfo - WellKnownType.ExtSentinel),
                     (byte)SignatureTypeCode.TypeHandle, (byte)SpecialType.System_String,
                     (byte)SignatureTypeCode.TypeHandle, (byte)WellKnownType.ExtSentinel, (byte)(WellKnownType.System_Reflection_BindingFlags - WellKnownType.ExtSentinel),
-=======
-                // System_Guid__Parse
-                (byte)(MemberFlags.Method | MemberFlags.Static),                                                            // Flags
-                (byte)WellKnownType.System_Guid,                                                                            // DeclaringTypeId
-                0,                                                                                                          // Arity
-                    1,                                                                                                      // Method Signature
-                    (byte)SignatureTypeCode.TypeHandle, (byte)WellKnownType.System_Guid,
-                    (byte)SignatureTypeCode.TypeHandle, (byte)SpecialType.System_String,
->>>>>>> cca094d7
 
                 // System_Type__GetTypeFromCLSID
                 (byte)(MemberFlags.Method | MemberFlags.Static),                                                            // Flags
@@ -3252,156 +3250,6 @@
                     (byte)SignatureTypeCode.TypeHandle, (byte)SpecialType.System_String,
                     (byte)SignatureTypeCode.SZArray, (byte)SignatureTypeCode.TypeHandle, (byte)SpecialType.System_Object,
 
-<<<<<<< HEAD
-                // CSharp_Meta_MetaExtensions__IsAssignableFrom
-                (byte)(MemberFlags.Method | MemberFlags.Static),                                                            // Flags
-                (byte)WellKnownType.ExtSentinel, (byte)(WellKnownType.CSharp_Meta_MetaExtensions                            // DeclaringTypeId
-                                                        - WellKnownType.ExtSentinel),
-                0,                                                                                                          // Arity
-                    2,                                                                                                      // Method Signature
-                    (byte)SignatureTypeCode.TypeHandle, (byte)SpecialType.System_Boolean,
-                    (byte)SignatureTypeCode.TypeHandle, (byte)WellKnownType.System_Type,
-                    (byte)SignatureTypeCode.TypeHandle, (byte)WellKnownType.System_Type,
-
-                // CSharp_Meta_MetaPrimitives__AddTrait
-                (byte)(MemberFlags.Method | MemberFlags.Static),                                                            // Flags
-                (byte)WellKnownType.ExtSentinel, (byte)(WellKnownType.CSharp_Meta_MetaPrimitives                            // DeclaringTypeId
-                                                        - WellKnownType.ExtSentinel),
-                0,                                                                                                          // Arity
-                    2,                                                                                                      // Method Signature
-                    (byte)SignatureTypeCode.TypeHandle, (byte)SpecialType.System_Void,
-                    (byte)SignatureTypeCode.TypeHandle, (byte)WellKnownType.System_Type,
-                    (byte)SignatureTypeCode.TypeHandle, (byte)WellKnownType.System_Type,
-
-                // CSharp_Meta_MetaPrimitives__AddTrait_T
-                (byte)(MemberFlags.Method | MemberFlags.Static),                                                            // Flags
-                (byte)WellKnownType.ExtSentinel, (byte)(WellKnownType.CSharp_Meta_MetaPrimitives                            // DeclaringTypeId
-                                                        - WellKnownType.ExtSentinel),
-                1,                                                                                                          // Arity
-                    1,                                                                                                      // Method Signature
-                    (byte)SignatureTypeCode.TypeHandle, (byte)SpecialType.System_Void,
-                    (byte)SignatureTypeCode.TypeHandle, (byte)WellKnownType.System_Type,
-
-                // CSharp_Meta_MetaPrimitives__ApplyDecorator
-                (byte)(MemberFlags.Method | MemberFlags.Static),                                                            // Flags
-                (byte)WellKnownType.ExtSentinel, (byte)(WellKnownType.CSharp_Meta_MetaPrimitives                            // DeclaringTypeId
-                                                        - WellKnownType.ExtSentinel),
-                0,                                                                                                          // Arity
-                    2,                                                                                                      // Method Signature
-                    (byte)SignatureTypeCode.TypeHandle, (byte)SpecialType.System_Void,
-                    (byte)SignatureTypeCode.TypeHandle, (byte)WellKnownType.System_Reflection_MemberInfo,
-                    (byte)SignatureTypeCode.TypeHandle, (byte)WellKnownType.ExtSentinel, (byte)(WellKnownType.CSharp_Meta_Decorator - WellKnownType.ExtSentinel),
-
-                // CSharp_Meta_MetaPrimitives__CloneArguments
-                (byte)(MemberFlags.Method | MemberFlags.Static),                                                            // Flags
-                (byte)WellKnownType.ExtSentinel, (byte)(WellKnownType.CSharp_Meta_MetaPrimitives                            // DeclaringTypeId
-                                                        - WellKnownType.ExtSentinel),
-                0,                                                                                                          // Arity
-                    1,                                                                                                      // Method Signature
-                    (byte)SignatureTypeCode.SZArray, (byte)SignatureTypeCode.TypeHandle, (byte)SpecialType.System_Object,
-                    (byte)SignatureTypeCode.SZArray, (byte)SignatureTypeCode.TypeHandle, (byte)SpecialType.System_Object,
-
-                // CSharp_Meta_MetaPrimitives__CloneArgumentsToObjectArray
-                (byte)(MemberFlags.Method | MemberFlags.Static),                                                            // Flags
-                (byte)WellKnownType.ExtSentinel, (byte)(WellKnownType.CSharp_Meta_MetaPrimitives                            // DeclaringTypeId
-                                                        - WellKnownType.ExtSentinel),
-                0,                                                                                                          // Arity
-                    1,                                                                                                      // Method Signature
-                    (byte)SignatureTypeCode.SZArray, (byte)SignatureTypeCode.TypeHandle, (byte)SpecialType.System_Object,
-                    (byte)SignatureTypeCode.SZArray, (byte)SignatureTypeCode.TypeHandle, (byte)SpecialType.System_Object,
-
-                // CSharp_Meta_MetaPrimitives__DefaultValue
-                (byte)(MemberFlags.Method | MemberFlags.Static),                                                            // Flags
-                (byte)WellKnownType.ExtSentinel, (byte)(WellKnownType.CSharp_Meta_MetaPrimitives                            // DeclaringTypeId
-                                                        - WellKnownType.ExtSentinel),
-                0,                                                                                                          // Arity
-                    1,                                                                                                      // Method Signature
-                    (byte)SignatureTypeCode.TypeHandle, (byte)SpecialType.System_Object,
-                    (byte)SignatureTypeCode.TypeHandle, (byte)WellKnownType.System_Type,
-
-                // CSharp_Meta_MetaPrimitives__IsImplicitlyDeclared
-                (byte)(MemberFlags.Method | MemberFlags.Static),                                                            // Flags
-                (byte)WellKnownType.ExtSentinel, (byte)(WellKnownType.CSharp_Meta_MetaPrimitives                            // DeclaringTypeId
-                                                        - WellKnownType.ExtSentinel),
-                0,                                                                                                          // Arity
-                    1,                                                                                                      // Method Signature
-                    (byte)SignatureTypeCode.TypeHandle, (byte)SpecialType.System_Boolean,
-                    (byte)SignatureTypeCode.TypeHandle, (byte)WellKnownType.System_Reflection_MemberInfo,
-
-                // CSharp_Meta_MetaPrimitives__IsIterator
-                (byte)(MemberFlags.Method | MemberFlags.Static),                                                            // Flags
-                (byte)WellKnownType.ExtSentinel, (byte)(WellKnownType.CSharp_Meta_MetaPrimitives                            // DeclaringTypeId
-                                                        - WellKnownType.ExtSentinel),
-                0,                                                                                                          // Arity
-                    1,                                                                                                      // Method Signature
-                    (byte)SignatureTypeCode.TypeHandle, (byte)SpecialType.System_Boolean,
-                    (byte)SignatureTypeCode.TypeHandle, (byte)WellKnownType.System_Reflection_MethodInfo,
-
-                // CSharp_Meta_MetaPrimitives__IsPropertyAccessor
-                (byte)(MemberFlags.Method | MemberFlags.Static),                                                            // Flags
-                (byte)WellKnownType.ExtSentinel, (byte)(WellKnownType.CSharp_Meta_MetaPrimitives                            // DeclaringTypeId
-                                                        - WellKnownType.ExtSentinel),
-                0,                                                                                                          // Arity
-                    1,                                                                                                      // Method Signature
-                    (byte)SignatureTypeCode.TypeHandle, (byte)SpecialType.System_Boolean,
-                    (byte)SignatureTypeCode.TypeHandle, (byte)WellKnownType.System_Reflection_MethodInfo,
-
-                // CSharp_Meta_MetaPrimitives__IsReadOnly
-                (byte)(MemberFlags.Method | MemberFlags.Static),                                                            // Flags
-                (byte)WellKnownType.ExtSentinel, (byte)(WellKnownType.CSharp_Meta_MetaPrimitives                            // DeclaringTypeId
-                                                        - WellKnownType.ExtSentinel),
-                0,                                                                                                          // Arity
-                    1,                                                                                                      // Method Signature
-                    (byte)SignatureTypeCode.TypeHandle, (byte)SpecialType.System_Boolean,
-                    (byte)SignatureTypeCode.TypeHandle, (byte)WellKnownType.ExtSentinel, (byte)(WellKnownType.System_Reflection_PropertyInfo - WellKnownType.ExtSentinel),
-
-                // CSharp_Meta_MetaPrimitives__IsWriteOnly
-                (byte)(MemberFlags.Method | MemberFlags.Static),                                                            // Flags
-                (byte)WellKnownType.ExtSentinel, (byte)(WellKnownType.CSharp_Meta_MetaPrimitives                            // DeclaringTypeId
-                                                        - WellKnownType.ExtSentinel),
-                0,                                                                                                          // Arity
-                    1,                                                                                                      // Method Signature
-                    (byte)SignatureTypeCode.TypeHandle, (byte)SpecialType.System_Boolean,
-                    (byte)SignatureTypeCode.TypeHandle, (byte)WellKnownType.ExtSentinel, (byte)(WellKnownType.System_Reflection_PropertyInfo - WellKnownType.ExtSentinel),
-
-                // CSharp_Meta_MetaPrimitives__ParameterType
-                (byte)(MemberFlags.Method | MemberFlags.Static),                                                            // Flags
-                (byte)WellKnownType.ExtSentinel, (byte)(WellKnownType.CSharp_Meta_MetaPrimitives                            // DeclaringTypeId
-                                                        - WellKnownType.ExtSentinel),
-                0,                                                                                                          // Arity
-                    2,                                                                                                      // Method Signature
-                    (byte)SignatureTypeCode.TypeHandle, (byte)WellKnownType.System_Type,
-                    (byte)SignatureTypeCode.TypeHandle, (byte)WellKnownType.System_Reflection_MethodBase,
-                    (byte)SignatureTypeCode.TypeHandle, (byte)SpecialType.System_Int32,
-
-                // CSharp_Meta_MetaPrimitives__ParameterType2
-                (byte)(MemberFlags.Method | MemberFlags.Static),                                                            // Flags
-                (byte)WellKnownType.ExtSentinel, (byte)(WellKnownType.CSharp_Meta_MetaPrimitives                            // DeclaringTypeId
-                                                        - WellKnownType.ExtSentinel),
-                0,                                                                                                          // Arity
-                    2,                                                                                                      // Method Signature
-                    (byte)SignatureTypeCode.TypeHandle, (byte)WellKnownType.System_Type,
-                    (byte)SignatureTypeCode.TypeHandle, (byte)WellKnownType.ExtSentinel, (byte)(WellKnownType.System_Reflection_PropertyInfo - WellKnownType.ExtSentinel),
-                    (byte)SignatureTypeCode.TypeHandle, (byte)SpecialType.System_Int32,
-
-                // CSharp_Meta_MetaPrimitives__ThisObjectType
-                (byte)(MemberFlags.Method | MemberFlags.Static),                                                            // Flags
-                (byte)WellKnownType.ExtSentinel, (byte)(WellKnownType.CSharp_Meta_MetaPrimitives                            // DeclaringTypeId
-                                                        - WellKnownType.ExtSentinel),
-                0,                                                                                                          // Arity
-                    1,                                                                                                      // Method Signature
-                    (byte)SignatureTypeCode.TypeHandle, (byte)WellKnownType.System_Type,
-                    (byte)SignatureTypeCode.TypeHandle, (byte)WellKnownType.System_Reflection_MethodBase,
-
-                // CSharp_Meta_MetaPrimitives__ThisObjectType2
-                (byte)(MemberFlags.Method | MemberFlags.Static),                                                            // Flags
-                (byte)WellKnownType.ExtSentinel, (byte)(WellKnownType.CSharp_Meta_MetaPrimitives                            // DeclaringTypeId
-                                                        - WellKnownType.ExtSentinel),
-                0,                                                                                                          // Arity
-                    1,                                                                                                      // Method Signature
-                    (byte)SignatureTypeCode.TypeHandle, (byte)WellKnownType.System_Type,
-                    (byte)SignatureTypeCode.TypeHandle, (byte)WellKnownType.ExtSentinel, (byte)(WellKnownType.System_Reflection_PropertyInfo - WellKnownType.ExtSentinel),
-=======
                 // Microsoft_CodeAnalysis_Runtime_Instrumentation__CreatePayload
                 (byte)(MemberFlags.Method | MemberFlags.Static),                                                                                    // Flags
                 (byte)WellKnownType.ExtSentinel, (byte)(WellKnownType.Microsoft_CodeAnalysis_Runtime_Instrumentation - WellKnownType.ExtSentinel),  // DeclaringTypeId
@@ -3413,7 +3261,155 @@
                     (byte)SignatureTypeCode.TypeHandle, (byte)SpecialType.System_Int32,
                     (byte)SignatureTypeCode.ByReference, (byte)SignatureTypeCode.SZArray, (byte)SignatureTypeCode.TypeHandle, (byte)SpecialType.System_Boolean,
                     (byte)SignatureTypeCode.TypeHandle, (byte)SpecialType.System_Int32,
->>>>>>> cca094d7
+
+                // CSharp_Meta_MetaExtensions__IsAssignableFrom
+                (byte)(MemberFlags.Method | MemberFlags.Static),                                                            // Flags
+                (byte)WellKnownType.ExtSentinel, (byte)(WellKnownType.CSharp_Meta_MetaExtensions                            // DeclaringTypeId
+                                                        - WellKnownType.ExtSentinel),
+                0,                                                                                                          // Arity
+                    2,                                                                                                      // Method Signature
+                    (byte)SignatureTypeCode.TypeHandle, (byte)SpecialType.System_Boolean,
+                    (byte)SignatureTypeCode.TypeHandle, (byte)WellKnownType.System_Type,
+                    (byte)SignatureTypeCode.TypeHandle, (byte)WellKnownType.System_Type,
+
+                // CSharp_Meta_MetaPrimitives__AddTrait
+                (byte)(MemberFlags.Method | MemberFlags.Static),                                                            // Flags
+                (byte)WellKnownType.ExtSentinel, (byte)(WellKnownType.CSharp_Meta_MetaPrimitives                            // DeclaringTypeId
+                                                        - WellKnownType.ExtSentinel),
+                0,                                                                                                          // Arity
+                    2,                                                                                                      // Method Signature
+                    (byte)SignatureTypeCode.TypeHandle, (byte)SpecialType.System_Void,
+                    (byte)SignatureTypeCode.TypeHandle, (byte)WellKnownType.System_Type,
+                    (byte)SignatureTypeCode.TypeHandle, (byte)WellKnownType.System_Type,
+
+                // CSharp_Meta_MetaPrimitives__AddTrait_T
+                (byte)(MemberFlags.Method | MemberFlags.Static),                                                            // Flags
+                (byte)WellKnownType.ExtSentinel, (byte)(WellKnownType.CSharp_Meta_MetaPrimitives                            // DeclaringTypeId
+                                                        - WellKnownType.ExtSentinel),
+                1,                                                                                                          // Arity
+                    1,                                                                                                      // Method Signature
+                    (byte)SignatureTypeCode.TypeHandle, (byte)SpecialType.System_Void,
+                    (byte)SignatureTypeCode.TypeHandle, (byte)WellKnownType.System_Type,
+
+                // CSharp_Meta_MetaPrimitives__ApplyDecorator
+                (byte)(MemberFlags.Method | MemberFlags.Static),                                                            // Flags
+                (byte)WellKnownType.ExtSentinel, (byte)(WellKnownType.CSharp_Meta_MetaPrimitives                            // DeclaringTypeId
+                                                        - WellKnownType.ExtSentinel),
+                0,                                                                                                          // Arity
+                    2,                                                                                                      // Method Signature
+                    (byte)SignatureTypeCode.TypeHandle, (byte)SpecialType.System_Void,
+                    (byte)SignatureTypeCode.TypeHandle, (byte)WellKnownType.System_Reflection_MemberInfo,
+                    (byte)SignatureTypeCode.TypeHandle, (byte)WellKnownType.ExtSentinel, (byte)(WellKnownType.CSharp_Meta_Decorator - WellKnownType.ExtSentinel),
+
+                // CSharp_Meta_MetaPrimitives__CloneArguments
+                (byte)(MemberFlags.Method | MemberFlags.Static),                                                            // Flags
+                (byte)WellKnownType.ExtSentinel, (byte)(WellKnownType.CSharp_Meta_MetaPrimitives                            // DeclaringTypeId
+                                                        - WellKnownType.ExtSentinel),
+                0,                                                                                                          // Arity
+                    1,                                                                                                      // Method Signature
+                    (byte)SignatureTypeCode.SZArray, (byte)SignatureTypeCode.TypeHandle, (byte)SpecialType.System_Object,
+                    (byte)SignatureTypeCode.SZArray, (byte)SignatureTypeCode.TypeHandle, (byte)SpecialType.System_Object,
+
+                // CSharp_Meta_MetaPrimitives__CloneArgumentsToObjectArray
+                (byte)(MemberFlags.Method | MemberFlags.Static),                                                            // Flags
+                (byte)WellKnownType.ExtSentinel, (byte)(WellKnownType.CSharp_Meta_MetaPrimitives                            // DeclaringTypeId
+                                                        - WellKnownType.ExtSentinel),
+                0,                                                                                                          // Arity
+                    1,                                                                                                      // Method Signature
+                    (byte)SignatureTypeCode.SZArray, (byte)SignatureTypeCode.TypeHandle, (byte)SpecialType.System_Object,
+                    (byte)SignatureTypeCode.SZArray, (byte)SignatureTypeCode.TypeHandle, (byte)SpecialType.System_Object,
+
+                // CSharp_Meta_MetaPrimitives__DefaultValue
+                (byte)(MemberFlags.Method | MemberFlags.Static),                                                            // Flags
+                (byte)WellKnownType.ExtSentinel, (byte)(WellKnownType.CSharp_Meta_MetaPrimitives                            // DeclaringTypeId
+                                                        - WellKnownType.ExtSentinel),
+                0,                                                                                                          // Arity
+                    1,                                                                                                      // Method Signature
+                    (byte)SignatureTypeCode.TypeHandle, (byte)SpecialType.System_Object,
+                    (byte)SignatureTypeCode.TypeHandle, (byte)WellKnownType.System_Type,
+
+                // CSharp_Meta_MetaPrimitives__IsImplicitlyDeclared
+                (byte)(MemberFlags.Method | MemberFlags.Static),                                                            // Flags
+                (byte)WellKnownType.ExtSentinel, (byte)(WellKnownType.CSharp_Meta_MetaPrimitives                            // DeclaringTypeId
+                                                        - WellKnownType.ExtSentinel),
+                0,                                                                                                          // Arity
+                    1,                                                                                                      // Method Signature
+                    (byte)SignatureTypeCode.TypeHandle, (byte)SpecialType.System_Boolean,
+                    (byte)SignatureTypeCode.TypeHandle, (byte)WellKnownType.System_Reflection_MemberInfo,
+
+                // CSharp_Meta_MetaPrimitives__IsIterator
+                (byte)(MemberFlags.Method | MemberFlags.Static),                                                            // Flags
+                (byte)WellKnownType.ExtSentinel, (byte)(WellKnownType.CSharp_Meta_MetaPrimitives                            // DeclaringTypeId
+                                                        - WellKnownType.ExtSentinel),
+                0,                                                                                                          // Arity
+                    1,                                                                                                      // Method Signature
+                    (byte)SignatureTypeCode.TypeHandle, (byte)SpecialType.System_Boolean,
+                    (byte)SignatureTypeCode.TypeHandle, (byte)WellKnownType.System_Reflection_MethodInfo,
+
+                // CSharp_Meta_MetaPrimitives__IsPropertyAccessor
+                (byte)(MemberFlags.Method | MemberFlags.Static),                                                            // Flags
+                (byte)WellKnownType.ExtSentinel, (byte)(WellKnownType.CSharp_Meta_MetaPrimitives                            // DeclaringTypeId
+                                                        - WellKnownType.ExtSentinel),
+                0,                                                                                                          // Arity
+                    1,                                                                                                      // Method Signature
+                    (byte)SignatureTypeCode.TypeHandle, (byte)SpecialType.System_Boolean,
+                    (byte)SignatureTypeCode.TypeHandle, (byte)WellKnownType.System_Reflection_MethodInfo,
+
+                // CSharp_Meta_MetaPrimitives__IsReadOnly
+                (byte)(MemberFlags.Method | MemberFlags.Static),                                                            // Flags
+                (byte)WellKnownType.ExtSentinel, (byte)(WellKnownType.CSharp_Meta_MetaPrimitives                            // DeclaringTypeId
+                                                        - WellKnownType.ExtSentinel),
+                0,                                                                                                          // Arity
+                    1,                                                                                                      // Method Signature
+                    (byte)SignatureTypeCode.TypeHandle, (byte)SpecialType.System_Boolean,
+                    (byte)SignatureTypeCode.TypeHandle, (byte)WellKnownType.ExtSentinel, (byte)(WellKnownType.System_Reflection_PropertyInfo - WellKnownType.ExtSentinel),
+
+                // CSharp_Meta_MetaPrimitives__IsWriteOnly
+                (byte)(MemberFlags.Method | MemberFlags.Static),                                                            // Flags
+                (byte)WellKnownType.ExtSentinel, (byte)(WellKnownType.CSharp_Meta_MetaPrimitives                            // DeclaringTypeId
+                                                        - WellKnownType.ExtSentinel),
+                0,                                                                                                          // Arity
+                    1,                                                                                                      // Method Signature
+                    (byte)SignatureTypeCode.TypeHandle, (byte)SpecialType.System_Boolean,
+                    (byte)SignatureTypeCode.TypeHandle, (byte)WellKnownType.ExtSentinel, (byte)(WellKnownType.System_Reflection_PropertyInfo - WellKnownType.ExtSentinel),
+
+                // CSharp_Meta_MetaPrimitives__ParameterType
+                (byte)(MemberFlags.Method | MemberFlags.Static),                                                            // Flags
+                (byte)WellKnownType.ExtSentinel, (byte)(WellKnownType.CSharp_Meta_MetaPrimitives                            // DeclaringTypeId
+                                                        - WellKnownType.ExtSentinel),
+                0,                                                                                                          // Arity
+                    2,                                                                                                      // Method Signature
+                    (byte)SignatureTypeCode.TypeHandle, (byte)WellKnownType.System_Type,
+                    (byte)SignatureTypeCode.TypeHandle, (byte)WellKnownType.System_Reflection_MethodBase,
+                    (byte)SignatureTypeCode.TypeHandle, (byte)SpecialType.System_Int32,
+
+                // CSharp_Meta_MetaPrimitives__ParameterType2
+                (byte)(MemberFlags.Method | MemberFlags.Static),                                                            // Flags
+                (byte)WellKnownType.ExtSentinel, (byte)(WellKnownType.CSharp_Meta_MetaPrimitives                            // DeclaringTypeId
+                                                        - WellKnownType.ExtSentinel),
+                0,                                                                                                          // Arity
+                    2,                                                                                                      // Method Signature
+                    (byte)SignatureTypeCode.TypeHandle, (byte)WellKnownType.System_Type,
+                    (byte)SignatureTypeCode.TypeHandle, (byte)WellKnownType.ExtSentinel, (byte)(WellKnownType.System_Reflection_PropertyInfo - WellKnownType.ExtSentinel),
+                    (byte)SignatureTypeCode.TypeHandle, (byte)SpecialType.System_Int32,
+
+                // CSharp_Meta_MetaPrimitives__ThisObjectType
+                (byte)(MemberFlags.Method | MemberFlags.Static),                                                            // Flags
+                (byte)WellKnownType.ExtSentinel, (byte)(WellKnownType.CSharp_Meta_MetaPrimitives                            // DeclaringTypeId
+                                                        - WellKnownType.ExtSentinel),
+                0,                                                                                                          // Arity
+                    1,                                                                                                      // Method Signature
+                    (byte)SignatureTypeCode.TypeHandle, (byte)WellKnownType.System_Type,
+                    (byte)SignatureTypeCode.TypeHandle, (byte)WellKnownType.System_Reflection_MethodBase,
+
+                // CSharp_Meta_MetaPrimitives__ThisObjectType2
+                (byte)(MemberFlags.Method | MemberFlags.Static),                                                            // Flags
+                (byte)WellKnownType.ExtSentinel, (byte)(WellKnownType.CSharp_Meta_MetaPrimitives                            // DeclaringTypeId
+                                                        - WellKnownType.ExtSentinel),
+                0,                                                                                                          // Arity
+                    1,                                                                                                      // Method Signature
+                    (byte)SignatureTypeCode.TypeHandle, (byte)WellKnownType.System_Type,
+                    (byte)SignatureTypeCode.TypeHandle, (byte)WellKnownType.ExtSentinel, (byte)(WellKnownType.System_Reflection_PropertyInfo - WellKnownType.ExtSentinel),
             };
 
             string[] allNames = new string[(int)WellKnownMember.Count]
@@ -3459,7 +3455,7 @@
                 ".ctor",                                    // System_CLSCompliantAttribute__ctor
                 ".ctor",                                    // System_FlagsAttribute__ctor
                 ".ctor",                                    // System_Guid__ctor
-<<<<<<< HEAD
+                "Parse",                                    // System_Guid__Parse
                 "FullName",                                 // System_Type__FullName
                 "GetConstructors",                          // System_Type__GetConstructors
                 "GetConstructors",                          // System_Type__GetConstructors2
@@ -3468,9 +3464,6 @@
                 "GetProperties",                            // System_Type__GetProperties
                 "GetProperties",                            // System_Type__GetProperties2
                 "GetProperty",                              // System_Type__GetProperty
-=======
-                "Parse",                                    // System_Guid__Parse
->>>>>>> cca094d7
                 "GetTypeFromCLSID",                         // System_Type__GetTypeFromCLSID
                 "GetTypeFromHandle",                        // System_Type__GetTypeFromHandle
                 "IsAbstract",                               // System_Type__IsAbstract
@@ -3824,7 +3817,7 @@
                 ".ctor",                                    // System_Runtime_CompilerServices_TupleElementNamesAttribute__ctorTransformNames
 
                 "Format",                                   // System_String__Format_IFormatProvider
-<<<<<<< HEAD
+                "CreatePayload",                            // Microsoft_CodeAnalysis_Runtime_Instrumentation__CreatePayload
 
                 "IsAssignableFrom",                         // CSharp_Meta_MetaExtensions__IsAssignableFrom
                 "AddTrait",                                 // CSharp_Meta_MetaPrimitives__AddTrait
@@ -3842,12 +3835,9 @@
                 "ParameterType",                            // CSharp_Meta_MetaPrimitives__ParameterType2
                 "ThisObjectType",                           // CSharp_Meta_MetaPrimitives__ThisObjectType
                 "ThisObjectType",                           // CSharp_Meta_MetaPrimitives__ThisObjectType2
-=======
-                "CreatePayload",                            // Microsoft_CodeAnalysis_Runtime_Instrumentation__CreatePayload
->>>>>>> cca094d7
             };
 
-            using (var memoryStream = new MemoryStream(initializationValues))
+            using (var memoryStream = new MemoryStream(initializationValues, writable: false))
             {
                 s_descriptors = MemberDescriptor.InitializeFromStream(memoryStream, allNames);
             }
