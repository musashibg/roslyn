--- conflicted
+++ resolved
@@ -1566,34 +1566,18 @@
                     // It checks for length to determine whether the given stream has existing data to be updated,
                     // or whether it should start writing PDB data from scratch. Thus if not writing to a seekable empty stream ,
                     // let's create an in-memory temp stream for the PDB writer and copy all data to the actual stream at once at the end.
-                    if (!pdbStream.CanSeek || pdbStream.Length != 0)
+                    if (!pdbStream.CanSeek || (pdbStream.Length != 0 && moduleBeingBuilt.EmitOptions.DebugInformationFormat == DebugInformationFormat.Pdb))
                     {
-<<<<<<< HEAD
-                        // Native PDB writer is able to update an existing stream.
-                        // It checks for length to determine whether the given stream has existing data to be updated,
-                        // or whether it should start writing PDB data from scratch. Thus if not writing to a seekable empty stream ,
-                        // let's create an in-memory temp stream for the PDB writer and copy all data to the actual stream at once at the end.
-                        if (!pdbStream.CanSeek || (pdbStream.Length != 0 && moduleBeingBuilt.EmitOptions.DebugInformationFormat == DebugInformationFormat.Pdb))
-                        {
-                            pdbTempStream = new MemoryStream();
-                        }
-
-                        if (moduleBeingBuilt.EmitOptions.DebugInformationFormat == DebugInformationFormat.Pdb)
-                        {
-                            nativePdbWriter = new Cci.PdbWriter(
-                                pdbFileName ?? FileNameUtilities.ChangeExtension(SourceModule.Name, "pdb"),
-                                pdbTempStream ?? pdbStream,
-                                testSymWriterFactory);
-                        }
-=======
                         pdbTempStream = new MemoryStream();
->>>>>>> 6a3b722e
                     }
 
-                    nativePdbWriter = new Cci.PdbWriter(
-                        pdbFileName ?? FileNameUtilities.ChangeExtension(SourceModule.Name, "pdb"),
-                        pdbTempStream ?? pdbStream,
-                        testSymWriterFactory);
+                    if (moduleBeingBuilt.EmitOptions.DebugInformationFormat == DebugInformationFormat.Pdb)
+                    {
+                        nativePdbWriter = new Cci.PdbWriter(
+                            pdbFileName ?? FileNameUtilities.ChangeExtension(SourceModule.Name, "pdb"),
+                            pdbTempStream ?? pdbStream,
+                            testSymWriterFactory);
+                    }
                 }
 
                 // Signing can only be done to on-disk files. This is a limitation of the CLR APIs which we use 
@@ -1629,6 +1613,7 @@
                         new EmitContext((Cci.IModule)moduleBeingBuilt, null, metadataDiagnostics),
                         this.MessageProvider,
                         peTempStream ?? peStream,
+                        pdbTempStream ?? pdbStream,
                         nativePdbWriter,
                         metadataOnly,
                         deterministic,
@@ -1666,32 +1651,11 @@
                     return false;
                 }
 
-<<<<<<< HEAD
-                    metadataDiagnostics = DiagnosticBag.GetInstance();
-                    try
-                    {
-                        Cci.PeWriter.WritePeToStream(
-                            new EmitContext((Cci.IModule)moduleBeingBuilt, null, metadataDiagnostics),
-                            this.MessageProvider,
-                            peTempStream ?? peStream,
-                            pdbTempStream ?? pdbStream,
-                            nativePdbWriter,
-                            metadataOnly,
-                            deterministic,
-                            cancellationToken);
-
-                        if (peTempStream != null)
-                        {
-                            peTempStream.Position = 0;
-                            peTempStream.CopyTo(peStream);
-                        }
-=======
                 // translate metadata errors.
                 if (!FilterAndAppendAndFreeDiagnostics(diagnostics, ref metadataDiagnostics))
                 {
                     return false;
                 }
->>>>>>> 6a3b722e
 
                 if (signingInputStream != null)
                 {
