--- conflicted
+++ resolved
@@ -1,9 +1,6 @@
 ﻿// Copyright (c) Microsoft.  All Rights Reserved.  Licensed under the Apache License, Version 2.0.  See License.txt in the project root for license information.
 
-<<<<<<< HEAD
-=======
 using Microsoft.CodeAnalysis.Collections;
->>>>>>> 8ed8ebfd
 using Microsoft.CodeAnalysis.CSharp.Symbols;
 using Microsoft.CodeAnalysis.CSharp.Syntax;
 using Microsoft.CodeAnalysis.RuntimeMembers;
