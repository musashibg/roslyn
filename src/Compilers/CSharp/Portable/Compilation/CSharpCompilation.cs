﻿// Copyright (c) Microsoft.  All Rights Reserved.  Licensed under the Apache License, Version 2.0.  See License.txt in the project root for license information.

using Microsoft.CodeAnalysis.CodeGen;
using Microsoft.CodeAnalysis.Collections;
using Microsoft.CodeAnalysis.CSharp.Emit;
using Microsoft.CodeAnalysis.CSharp.Symbols;
using Microsoft.CodeAnalysis.CSharp.Syntax;
using Microsoft.CodeAnalysis.Diagnostics;
using Microsoft.CodeAnalysis.Emit;
using Microsoft.CodeAnalysis.Symbols;
using Microsoft.CodeAnalysis.Text;
using Roslyn.Utilities;
using System;
using System.Collections.Concurrent;
using System.Collections.Generic;
using System.Collections.Immutable;
using System.Diagnostics;
using System.IO;
using System.Linq;
using System.Reflection;
using System.Reflection.Metadata;
using System.Threading;
using System.Threading.Tasks;

namespace Microsoft.CodeAnalysis.CSharp
{
    /// <summary>
    /// The compilation object is an immutable representation of a single invocation of the
    /// compiler. Although immutable, a compilation is also on-demand, and will realize and cache
    /// data as necessary. A compilation can produce a new compilation from existing compilation
    /// with the application of small deltas. In many cases, it is more efficient than creating a
    /// new compilation from scratch, as the new compilation can reuse information from the old
    /// compilation.
    /// </summary>
    public sealed partial class CSharpCompilation : Compilation
    {
        // !!!!!!!!!!!!!!!!!!!!!!!!!!!!!!!!!!!!!!!!!!!!
        //
        // Changes to the public interface of this class should remain synchronized with the VB
        // version. Do not make any changes to the public interface without making the corresponding
        // change to the VB version.
        //
        // !!!!!!!!!!!!!!!!!!!!!!!!!!!!!!!!!!!!!!!!!!!! 

        internal static readonly ParallelOptions DefaultParallelOptions = new ParallelOptions();

        private readonly CSharpCompilationOptions _options;
        private readonly Lazy<Imports> _globalImports;
        private readonly Lazy<Imports> _previousSubmissionImports;
        private readonly Lazy<AliasSymbol> _globalNamespaceAlias;  // alias symbol used to resolve "global::".
        private readonly Lazy<ImplicitNamedTypeSymbol> _scriptClass;

        // All imports (using directives and extern aliases) in syntax trees in this compilation.
        // NOTE: We need to de-dup since the Imports objects that populate the list may be GC'd
        // and re-created.
        private ConcurrentSet<ImportInfo> _lazyImportInfos;

        // Cache the CLS diagnostics for the whole compilation so they aren't computed repeatedly.
        // NOTE: Presently, we do not cache the per-tree diagnostics.
        private ImmutableArray<Diagnostic> _lazyClsComplianceDiagnostics;

        private Conversions _conversions;
        internal Conversions Conversions
        {
            get
            {
                if (_conversions == null)
                {
                    Interlocked.CompareExchange(ref _conversions, new BuckStopsHereBinder(this).Conversions, null);
                }

                return _conversions;
            }
        }

        /// <summary>
        /// Manages anonymous types declared in this compilation. Unifies types that are structurally equivalent.
        /// </summary>
        private readonly AnonymousTypeManager _anonymousTypeManager;

        private NamespaceSymbol _lazyGlobalNamespace;

        internal readonly BuiltInOperators builtInOperators;

        /// <summary>
        /// The <see cref="SourceAssemblySymbol"/> for this compilation. Do not access directly, use Assembly property
        /// instead. This field is lazily initialized by ReferenceManager, ReferenceManager.CacheLockObject must be locked
        /// while ReferenceManager "calculates" the value and assigns it, several threads must not perform duplicate
        /// "calculation" simultaneously.
        /// </summary>
        private SourceAssemblySymbol _lazyAssemblySymbol;

        /// <summary>
        /// Holds onto data related to reference binding.
        /// The manager is shared among multiple compilations that we expect to have the same result of reference binding.
        /// In most cases this can be determined without performing the binding. If the compilation however contains a circular 
        /// metadata reference (a metadata reference that refers back to the compilation) we need to avoid sharing of the binding results.
        /// We do so by creating a new reference manager for such compilation. 
        /// </summary>
        private ReferenceManager _referenceManager;

        private readonly SyntaxAndDeclarationManager _syntaxAndDeclarations;

        /// <summary>
        /// Contains the main method of this assembly, if there is one.
        /// </summary>
        private EntryPoint _lazyEntryPoint;

        /// <summary>
        /// The set of trees for which a <see cref="CompilationUnitCompletedEvent"/> has been added to the queue.
        /// </summary>
        private HashSet<SyntaxTree> _lazyCompilationUnitCompletedTrees;

        public override string Language
        {
            get
            {
                return LanguageNames.CSharp;
            }
        }

        public override bool IsCaseSensitive
        {
            get
            {
                return true;
            }
        }

        /// <summary>
        /// The options the compilation was created with. 
        /// </summary>
        public new CSharpCompilationOptions Options
        {
            get
            {
                return _options;
            }
        }

        internal AnonymousTypeManager AnonymousTypeManager
        {
            get
            {
                return _anonymousTypeManager;
            }
        }

        internal override CommonAnonymousTypeManager CommonAnonymousTypeManager
        {
            get
            {
                return AnonymousTypeManager;
            }
        }

        /// <summary>
        /// True when the compiler is run in "strict" mode, in which it enforces the language specification
        /// in some cases even at the expense of full compatibility. Such differences typically arise when
        /// earlier versions of the compiler failed to enforce the full language specification.
        /// </summary>
        internal bool FeatureStrictEnabled => Feature("strict") != null;

        /// <summary>
        /// The language version that was used to parse the syntax trees of this compilation.
        /// </summary>
        public LanguageVersion LanguageVersion
        {
            get;
        }

        public override INamedTypeSymbol CreateErrorTypeSymbol(INamespaceOrTypeSymbol container, string name, int arity)
        {
            return new ExtendedErrorTypeSymbol((NamespaceOrTypeSymbol)container, name, arity, null);
        }

        #region Constructors and Factories

        private static readonly CSharpCompilationOptions s_defaultOptions = new CSharpCompilationOptions(OutputKind.ConsoleApplication);
        private static readonly CSharpCompilationOptions s_defaultSubmissionOptions = new CSharpCompilationOptions(OutputKind.DynamicallyLinkedLibrary).WithReferencesSupersedeLowerVersions(true);

        /// <summary>
        /// Creates a new compilation from scratch. Methods such as AddSyntaxTrees or AddReferences
        /// on the returned object will allow to continue building up the Compilation incrementally.
        /// </summary>
        /// <param name="assemblyName">Simple assembly name.</param>
        /// <param name="syntaxTrees">The syntax trees with the source code for the new compilation.</param>
        /// <param name="references">The references for the new compilation.</param>
        /// <param name="options">The compiler options to use.</param>
        /// <returns>A new compilation.</returns>
        public static CSharpCompilation Create(
            string assemblyName,
            IEnumerable<SyntaxTree> syntaxTrees = null,
            IEnumerable<MetadataReference> references = null,
            CSharpCompilationOptions options = null)
        {
            return Create(
                assemblyName,
                options ?? s_defaultOptions,
                syntaxTrees,
                references,
                previousSubmission: null,
                returnType: null,
                hostObjectType: null,
                isSubmission: false);
        }

        /// <summary>
        /// Creates a new compilation that can be used in scripting.
        /// </summary>
        public static CSharpCompilation CreateScriptCompilation(
            string assemblyName,
            SyntaxTree syntaxTree = null,
            IEnumerable<MetadataReference> references = null,
            CSharpCompilationOptions options = null,
            CSharpCompilation previousScriptCompilation = null,
            Type returnType = null,
            Type globalsType = null)
        {
            CheckSubmissionOptions(options);
            ValidateScriptCompilationParameters(previousScriptCompilation, returnType, ref globalsType);

            return Create(
                assemblyName,
                options?.WithReferencesSupersedeLowerVersions(true) ?? s_defaultSubmissionOptions,
                (syntaxTree != null) ? new[] { syntaxTree } : SpecializedCollections.EmptyEnumerable<SyntaxTree>(),
                references,
                previousScriptCompilation,
                returnType,
                globalsType,
                isSubmission: true);
        }

        private static CSharpCompilation Create(
            string assemblyName,
            CSharpCompilationOptions options,
            IEnumerable<SyntaxTree> syntaxTrees,
            IEnumerable<MetadataReference> references,
            CSharpCompilation previousSubmission,
            Type returnType,
            Type hostObjectType,
            bool isSubmission)
        {
            Debug.Assert(options != null);
            Debug.Assert(!isSubmission || options.ReferencesSupersedeLowerVersions);
            CheckAssemblyName(assemblyName);

            var validatedReferences = ValidateReferences<CSharpCompilationReference>(references);

            var compilation = new CSharpCompilation(
                assemblyName,
                options,
                validatedReferences,
                previousSubmission,
                returnType,
                hostObjectType,
                isSubmission,
                referenceManager: null,
                reuseReferenceManager: false,
                syntaxAndDeclarations: new SyntaxAndDeclarationManager(
                    ImmutableArray<SyntaxTree>.Empty,
                    options.ScriptClassName,
                    options.SourceReferenceResolver,
                    CSharp.MessageProvider.Instance,
                    isSubmission,
                    state: null));

            if (syntaxTrees != null)
            {
                compilation = compilation.AddSyntaxTrees(syntaxTrees);
            }

            Debug.Assert((object)compilation._lazyAssemblySymbol == null);
            return compilation;
        }

        private CSharpCompilation(
            string assemblyName,
            CSharpCompilationOptions options,
            ImmutableArray<MetadataReference> references,
            CSharpCompilation previousSubmission,
            Type submissionReturnType,
            Type hostObjectType,
            bool isSubmission,
            ReferenceManager referenceManager,
            bool reuseReferenceManager,
            SyntaxAndDeclarationManager syntaxAndDeclarations,
            AsyncQueue<CompilationEvent> eventQueue = null)
            : base(assemblyName, references, SyntaxTreeCommonFeatures(syntaxAndDeclarations.ExternalSyntaxTrees), isSubmission, eventQueue)
        {
            _wellKnownMemberSignatureComparer = new WellKnownMembersSignatureComparer(this);
            _options = options;

            this.builtInOperators = new BuiltInOperators(this);
            _scriptClass = new Lazy<ImplicitNamedTypeSymbol>(BindScriptClass);
            _globalImports = new Lazy<Imports>(BindGlobalImports);
            _previousSubmissionImports = new Lazy<Imports>(ExpandPreviousSubmissionImports);
            _globalNamespaceAlias = new Lazy<AliasSymbol>(CreateGlobalNamespaceAlias);
            _anonymousTypeManager = new AnonymousTypeManager(this);
            this.LanguageVersion = CommonLanguageVersion(syntaxAndDeclarations.ExternalSyntaxTrees);

            if (isSubmission)
            {
                Debug.Assert(previousSubmission == null || previousSubmission.HostObjectType == hostObjectType);
                this.ScriptCompilationInfo = new CSharpScriptCompilationInfo(previousSubmission, submissionReturnType, hostObjectType);
            }
            else
            {
                Debug.Assert(previousSubmission == null && submissionReturnType == null && hostObjectType == null);
            }

            if (reuseReferenceManager)
            {
                referenceManager.AssertCanReuseForCompilation(this);
                _referenceManager = referenceManager;
            }
            else
            {
                _referenceManager = new ReferenceManager(
                    MakeSourceAssemblySimpleName(),
                    this.Options.AssemblyIdentityComparer,
                    observedMetadata: referenceManager?.ObservedMetadata);
            }

            _syntaxAndDeclarations = syntaxAndDeclarations;

            Debug.Assert((object)_lazyAssemblySymbol == null);
            if (EventQueue != null) EventQueue.TryEnqueue(new CompilationStartedEvent(this));
        }

        internal override void ValidateDebugEntryPoint(IMethodSymbol debugEntryPoint, DiagnosticBag diagnostics)
        {
            Debug.Assert(debugEntryPoint != null);

            // Debug entry point has to be a method definition from this compilation.
            var methodSymbol = debugEntryPoint as MethodSymbol;
            if (methodSymbol?.DeclaringCompilation != this || !methodSymbol.IsDefinition)
            {
                diagnostics.Add(ErrorCode.ERR_DebugEntryPointNotSourceMethodDefinition, Location.None);
            }
        }

        private static LanguageVersion CommonLanguageVersion(ImmutableArray<SyntaxTree> syntaxTrees)
        {
            LanguageVersion? result = null;
            foreach (var tree in syntaxTrees)
            {
                var version = ((CSharpParseOptions)tree.Options).LanguageVersion;
                if (result == null)
                {
                    result = version;
                }
                else if (result != version)
                {
                    throw new ArgumentException(CodeAnalysisResources.InconsistentLanguageVersions, nameof(syntaxTrees));
                }
            }

            return result ?? CSharpParseOptions.Default.LanguageVersion;
        }

        /// <summary>
        /// Create a duplicate of this compilation with different symbol instances.
        /// </summary>
        public new CSharpCompilation Clone()
        {
            return new CSharpCompilation(
                this.AssemblyName,
                _options,
                this.ExternalReferences,
                this.PreviousSubmission,
                this.SubmissionReturnType,
                this.HostObjectType,
                this.IsSubmission,
                _referenceManager,
                reuseReferenceManager: true,
                syntaxAndDeclarations: _syntaxAndDeclarations);
        }

        private CSharpCompilation Update(
            ReferenceManager referenceManager,
            bool reuseReferenceManager,
            SyntaxAndDeclarationManager syntaxAndDeclarations)
        {
            return new CSharpCompilation(
                this.AssemblyName,
                _options,
                this.ExternalReferences,
                this.PreviousSubmission,
                this.SubmissionReturnType,
                this.HostObjectType,
                this.IsSubmission,
                referenceManager,
                reuseReferenceManager,
                syntaxAndDeclarations);
        }

        /// <summary>
        /// Creates a new compilation with the specified name.
        /// </summary>
        public new CSharpCompilation WithAssemblyName(string assemblyName)
        {
            CheckAssemblyName(assemblyName);

            // Can't reuse references since the source assembly name changed and the referenced symbols might 
            // have internals-visible-to relationship with this compilation or they might had a circular reference 
            // to this compilation.

            return new CSharpCompilation(
                assemblyName,
                _options,
                this.ExternalReferences,
                this.PreviousSubmission,
                this.SubmissionReturnType,
                this.HostObjectType,
                this.IsSubmission,
                _referenceManager,
                reuseReferenceManager: assemblyName == this.AssemblyName,
                syntaxAndDeclarations: _syntaxAndDeclarations);
        }

        /// <summary>
        /// Creates a new compilation with the specified references.
        /// </summary>
        /// <remarks>
        /// The new <see cref="CSharpCompilation"/> will query the given <see cref="MetadataReference"/> for the underlying 
        /// metadata as soon as the are needed. 
        /// 
        /// The new compilation uses whatever metadata is currently being provided by the <see cref="MetadataReference"/>.
        /// E.g. if the current compilation references a metadata file that has changed since the creation of the compilation
        /// the new compilation is going to use the updated version, while the current compilation will be using the previous (it doesn't change).
        /// </remarks>
        public new CSharpCompilation WithReferences(IEnumerable<MetadataReference> references)
        {
            // References might have changed, don't reuse reference manager.
            // Don't even reuse observed metadata - let the manager query for the metadata again.

            return new CSharpCompilation(
                this.AssemblyName,
                _options,
                ValidateReferences<CSharpCompilationReference>(references),
                this.PreviousSubmission,
                this.SubmissionReturnType,
                this.HostObjectType,
                this.IsSubmission,
                referenceManager: null,
                reuseReferenceManager: false,
                syntaxAndDeclarations: _syntaxAndDeclarations);
        }

        /// <summary>
        /// Creates a new compilation with the specified references.
        /// </summary>
        public new CSharpCompilation WithReferences(params MetadataReference[] references)
        {
            return this.WithReferences((IEnumerable<MetadataReference>)references);
        }

        /// <summary>
        /// Creates a new compilation with the specified compilation options.
        /// </summary>
        public CSharpCompilation WithOptions(CSharpCompilationOptions options)
        {
            var oldOptions = this.Options;
            bool reuseReferenceManager = oldOptions.CanReuseCompilationReferenceManager(options);
            bool reuseSyntaxAndDeclarationManager = oldOptions.ScriptClassName == options.ScriptClassName &&
                oldOptions.SourceReferenceResolver == options.SourceReferenceResolver;

            return new CSharpCompilation(
                this.AssemblyName,
                options,
                this.ExternalReferences,
                this.PreviousSubmission,
                this.SubmissionReturnType,
                this.HostObjectType,
                this.IsSubmission,
                _referenceManager,
                reuseReferenceManager,
                reuseSyntaxAndDeclarationManager ?
                    _syntaxAndDeclarations :
                    new SyntaxAndDeclarationManager(
                        _syntaxAndDeclarations.ExternalSyntaxTrees,
                        options.ScriptClassName,
                        options.SourceReferenceResolver,
                        _syntaxAndDeclarations.MessageProvider,
                        _syntaxAndDeclarations.IsSubmission,
                        state: null));
        }

        /// <summary>
        /// Returns a new compilation with the given compilation set as the previous submission.
        /// </summary>
        public CSharpCompilation WithScriptCompilationInfo(CSharpScriptCompilationInfo info)
        {
            if (info == ScriptCompilationInfo)
            {
                return this;
            }

            // Reference binding doesn't depend on previous submission so we can reuse it.

            return new CSharpCompilation(
                this.AssemblyName,
                _options,
                this.ExternalReferences,
                info?.PreviousScriptCompilation,
                info?.ReturnType,
                info?.GlobalsType,
                info != null,
                _referenceManager,
                reuseReferenceManager: true,
                syntaxAndDeclarations: _syntaxAndDeclarations);
        }

        /// <summary>
        /// Returns a new compilation with a given event queue.
        /// </summary>
        internal override Compilation WithEventQueue(AsyncQueue<CompilationEvent> eventQueue)
        {
            return new CSharpCompilation(
                this.AssemblyName,
                _options,
                this.ExternalReferences,
                this.PreviousSubmission,
                this.SubmissionReturnType,
                this.HostObjectType,
                this.IsSubmission,
                _referenceManager,
                reuseReferenceManager: true,
                syntaxAndDeclarations: _syntaxAndDeclarations,
                eventQueue: eventQueue);
        }

        #endregion

        #region Submission

        public new CSharpScriptCompilationInfo ScriptCompilationInfo { get; }
        internal override ScriptCompilationInfo CommonScriptCompilationInfo => ScriptCompilationInfo;

        internal CSharpCompilation PreviousSubmission => ScriptCompilationInfo?.PreviousScriptCompilation;

        internal override bool HasSubmissionResult()
        {
            Debug.Assert(IsSubmission);

            // A submission may be empty or comprised of a single script file.
            var tree = _syntaxAndDeclarations.ExternalSyntaxTrees.SingleOrDefault();
            if (tree == null)
            {
                return false;
            }

            var root = tree.GetCompilationUnitRoot();
            if (root.HasErrors)
            {
                return false;
            }

            // Are there any top-level return statments?
            if (root.DescendantNodes(n => n is GlobalStatementSyntax || n is StatementSyntax || n is CompilationUnitSyntax).Any(n => n.IsKind(SyntaxKind.ReturnStatement)))
            {
                return true;
            }

            // Is there a trailing expression?
            var lastGlobalStatement = (GlobalStatementSyntax)root.Members.LastOrDefault(m => m.IsKind(SyntaxKind.GlobalStatement));
            if (lastGlobalStatement != null)
            {
                var statement = lastGlobalStatement.Statement;
                if (statement.IsKind(SyntaxKind.ExpressionStatement))
                {
                    var expressionStatement = (ExpressionStatementSyntax)statement;
                    if (expressionStatement.SemicolonToken.IsMissing)
                    {
                        var model = GetSemanticModel(tree);
                        var expression = expressionStatement.Expression;
                        var info = model.GetTypeInfo(expression);
                        return info.ConvertedType?.SpecialType != SpecialType.System_Void;
                    }
                }
            }

            return false;
        }

        #endregion

        #region Syntax Trees (maintain an ordered list)

        /// <summary>
        /// The syntax trees (parsed from source code) that this compilation was created with.
        /// </summary>
        public new ImmutableArray<SyntaxTree> SyntaxTrees
        {
            get { return _syntaxAndDeclarations.GetLazyState().SyntaxTrees; }
        }

        /// <summary>
        /// Returns true if this compilation contains the specified tree.  False otherwise.
        /// </summary>
        public new bool ContainsSyntaxTree(SyntaxTree syntaxTree)
        {
            var cstree = syntaxTree as SyntaxTree;
            return cstree != null && _syntaxAndDeclarations.GetLazyState().RootNamespaces.ContainsKey(cstree);
        }

        /// <summary>
        /// Creates a new compilation with additional syntax trees.
        /// </summary>
        public new CSharpCompilation AddSyntaxTrees(params SyntaxTree[] trees)
        {
            return AddSyntaxTrees((IEnumerable<SyntaxTree>)trees);
        }

        /// <summary>
        /// Creates a new compilation with additional syntax trees.
        /// </summary>
        public new CSharpCompilation AddSyntaxTrees(IEnumerable<SyntaxTree> trees)
        {
            if (trees == null)
            {
                throw new ArgumentNullException(nameof(trees));
            }

            if (trees.IsEmpty())
            {
                return this;
            }

            // This HashSet is needed so that we don't allow adding the same tree twice
            // with a single call to AddSyntaxTrees.  Rather than using a separate HashSet,
            // ReplaceSyntaxTrees can just check against ExternalSyntaxTrees, because we
            // only allow replacing a single tree at a time.
            var externalSyntaxTrees = PooledHashSet<SyntaxTree>.GetInstance();
            var syntaxAndDeclarations = _syntaxAndDeclarations;
            externalSyntaxTrees.AddAll(syntaxAndDeclarations.ExternalSyntaxTrees);
            bool reuseReferenceManager = true;
            int i = 0;
            foreach (var tree in trees.Cast<CSharpSyntaxTree>())
            {
                if (tree == null)
                {
                    throw new ArgumentNullException($"{nameof(trees)}[{i}]");
                }

                if (!tree.HasCompilationUnitRoot)
                {
                    throw new ArgumentException(CSharpResources.TreeMustHaveARootNodeWith, $"{nameof(trees)}[{i}]");
                }

                if (externalSyntaxTrees.Contains(tree))
                {
                    throw new ArgumentException(CSharpResources.SyntaxTreeAlreadyPresent, $"{nameof(trees)}[{i}]");
                }

                if (this.IsSubmission && tree.Options.Kind == SourceCodeKind.Regular)
                {
                    throw new ArgumentException(CSharpResources.SubmissionCanOnlyInclude, $"{nameof(trees)}[{i}]");
                }

                externalSyntaxTrees.Add(tree);
                reuseReferenceManager &= !tree.HasReferenceOrLoadDirectives;

                i++;
            }
            externalSyntaxTrees.Free();

            if (this.IsSubmission && i > 1)
            {
                throw new ArgumentException(CSharpResources.SubmissionCanHaveAtMostOne, nameof(trees));
            }

            syntaxAndDeclarations = syntaxAndDeclarations.AddSyntaxTrees(trees);

            return Update(_referenceManager, reuseReferenceManager, syntaxAndDeclarations);
        }

        /// <summary>
        /// Creates a new compilation without the specified syntax trees. Preserves metadata info for use with trees
        /// added later. 
        /// </summary>
        public new CSharpCompilation RemoveSyntaxTrees(params SyntaxTree[] trees)
        {
            return RemoveSyntaxTrees((IEnumerable<SyntaxTree>)trees);
        }

        /// <summary>
        /// Creates a new compilation without the specified syntax trees. Preserves metadata info for use with trees
        /// added later. 
        /// </summary>
        public new CSharpCompilation RemoveSyntaxTrees(IEnumerable<SyntaxTree> trees)
        {
            if (trees == null)
            {
                throw new ArgumentNullException(nameof(trees));
            }

            if (trees.IsEmpty())
            {
                return this;
            }

            var removeSet = PooledHashSet<SyntaxTree>.GetInstance();
            // This HashSet is needed so that we don't allow adding the same tree twice
            // with a single call to AddSyntaxTrees.  Rather than using a separate HashSet,
            // ReplaceSyntaxTrees can just check against ExternalSyntaxTrees, because we
            // only allow replacing a single tree at a time.
            var externalSyntaxTrees = PooledHashSet<SyntaxTree>.GetInstance();
            var syntaxAndDeclarations = _syntaxAndDeclarations;
            externalSyntaxTrees.AddAll(syntaxAndDeclarations.ExternalSyntaxTrees);
            bool reuseReferenceManager = true;
            int i = 0;
            foreach (var tree in trees.Cast<CSharpSyntaxTree>())
            {
                if (!externalSyntaxTrees.Contains(tree))
                {
                    // Check to make sure this is not a #load'ed tree.
                    var loadedSyntaxTreeMap = syntaxAndDeclarations.GetLazyState().LoadedSyntaxTreeMap;
                    if (SyntaxAndDeclarationManager.IsLoadedSyntaxTree(tree, loadedSyntaxTreeMap))
                    {
                        throw new ArgumentException(string.Format(CSharpResources.SyntaxTreeFromLoadNoRemoveReplace, tree), $"{nameof(trees)}[{i}]");
                    }

                    throw new ArgumentException(string.Format(CSharpResources.SyntaxTreeNotFoundTo, tree), $"{nameof(trees)}[{i}]");
                }

                removeSet.Add(tree);
                reuseReferenceManager &= !tree.HasReferenceOrLoadDirectives;

                i++;
            }
            externalSyntaxTrees.Free();

            syntaxAndDeclarations = syntaxAndDeclarations.RemoveSyntaxTrees(removeSet);
            removeSet.Free();

            return Update(_referenceManager, reuseReferenceManager, syntaxAndDeclarations);
        }

        /// <summary>
        /// Creates a new compilation without any syntax trees. Preserves metadata info
        /// from this compilation for use with trees added later. 
        /// </summary>
        public new CSharpCompilation RemoveAllSyntaxTrees()
        {
            var syntaxAndDeclarations = _syntaxAndDeclarations;
            return Update(
                _referenceManager,
                reuseReferenceManager: !syntaxAndDeclarations.MayHaveReferenceDirectives(),
                syntaxAndDeclarations: syntaxAndDeclarations.WithExternalSyntaxTrees(ImmutableArray<SyntaxTree>.Empty));
        }

        /// <summary>
        /// Creates a new compilation without the old tree but with the new tree.
        /// </summary>
        public new CSharpCompilation ReplaceSyntaxTree(SyntaxTree oldTree, SyntaxTree newTree)
        {
            // this is just to force a cast exception
            oldTree = (CSharpSyntaxTree)oldTree;
            newTree = (CSharpSyntaxTree)newTree;

            if (oldTree == null)
            {
                throw new ArgumentNullException(nameof(oldTree));
            }

            if (newTree == null)
            {
                return this.RemoveSyntaxTrees(oldTree);
            }
            else if (newTree == oldTree)
            {
                return this;
            }

            if (!newTree.HasCompilationUnitRoot)
            {
                throw new ArgumentException(CSharpResources.TreeMustHaveARootNodeWith, nameof(newTree));
            }

            var syntaxAndDeclarations = _syntaxAndDeclarations;
            var externalSyntaxTrees = syntaxAndDeclarations.ExternalSyntaxTrees;
            if (!externalSyntaxTrees.Contains(oldTree))
            {
                // Check to see if this is a #load'ed tree.
                var loadedSyntaxTreeMap = syntaxAndDeclarations.GetLazyState().LoadedSyntaxTreeMap;
                if (SyntaxAndDeclarationManager.IsLoadedSyntaxTree(oldTree, loadedSyntaxTreeMap))
                {
                    throw new ArgumentException(string.Format(CSharpResources.SyntaxTreeFromLoadNoRemoveReplace, oldTree), nameof(oldTree));
                }

                throw new ArgumentException(string.Format(CSharpResources.SyntaxTreeNotFoundTo, oldTree), nameof(oldTree));
            }

            if (externalSyntaxTrees.Contains(newTree))
            {
                throw new ArgumentException(CSharpResources.SyntaxTreeAlreadyPresent, nameof(newTree));
            }

            // TODO(tomat): Consider comparing #r's of the old and the new tree. If they are exactly the same we could still reuse.
            // This could be a perf win when editing a script file in the IDE. The services create a new compilation every keystroke 
            // that replaces the tree with a new one.
            var reuseReferenceManager = !oldTree.HasReferenceOrLoadDirectives() && !newTree.HasReferenceOrLoadDirectives();
            syntaxAndDeclarations = syntaxAndDeclarations.ReplaceSyntaxTree(oldTree, newTree);

            return Update(_referenceManager, reuseReferenceManager, syntaxAndDeclarations);
        }

        internal override int GetSyntaxTreeOrdinal(SyntaxTree tree)
        {
            Debug.Assert(this.ContainsSyntaxTree(tree));
            return _syntaxAndDeclarations.GetLazyState().OrdinalMap[tree];
        }

        #endregion

        #region References

        internal override CommonReferenceManager CommonGetBoundReferenceManager()
        {
            return GetBoundReferenceManager();
        }

        internal new ReferenceManager GetBoundReferenceManager()
        {
            if ((object)_lazyAssemblySymbol == null)
            {
                _referenceManager.CreateSourceAssemblyForCompilation(this);
                Debug.Assert((object)_lazyAssemblySymbol != null);
            }

            // referenceManager can only be accessed after we initialized the lazyAssemblySymbol.
            // In fact, initialization of the assembly symbol might change the reference manager.
            return _referenceManager;
        }

        // for testing only:
        internal bool ReferenceManagerEquals(CSharpCompilation other)
        {
            return ReferenceEquals(_referenceManager, other._referenceManager);
        }

        public override ImmutableArray<MetadataReference> DirectiveReferences
        {
            get
            {
                return GetBoundReferenceManager().DirectiveReferences;
            }
        }

        internal override IDictionary<ValueTuple<string, string>, MetadataReference> ReferenceDirectiveMap
        {
            get
            {
                return GetBoundReferenceManager().ReferenceDirectiveMap;
            }
        }

        // for testing purposes
        internal IEnumerable<string> ExternAliases
        {
            get
            {
                return GetBoundReferenceManager().ExternAliases;
            }
        }

        /// <summary>
        /// Gets the <see cref="AssemblySymbol"/> or <see cref="ModuleSymbol"/> for a metadata reference used to create this compilation.
        /// </summary>
        /// <returns><see cref="AssemblySymbol"/> or <see cref="ModuleSymbol"/> corresponding to the given reference or null if there is none.</returns>
        /// <remarks>
        /// Uses object identity when comparing two references. 
        /// </remarks>
        internal new Symbol GetAssemblyOrModuleSymbol(MetadataReference reference)
        {
            if (reference == null)
            {
                throw new ArgumentNullException(nameof(reference));
            }

            if (reference.Properties.Kind == MetadataImageKind.Assembly)
            {
                return GetBoundReferenceManager().GetReferencedAssemblySymbol(reference);
            }
            else
            {
                Debug.Assert(reference.Properties.Kind == MetadataImageKind.Module);
                int index = GetBoundReferenceManager().GetReferencedModuleIndex(reference);
                return index < 0 ? null : this.Assembly.Modules[index];
            }
        }

        public override IEnumerable<AssemblyIdentity> ReferencedAssemblyNames
        {
            get
            {
                return Assembly.Modules.SelectMany(module => module.GetReferencedAssemblies());
            }
        }

        /// <summary>
        /// All reference directives used in this compilation.
        /// </summary>
        internal override IEnumerable<ReferenceDirective> ReferenceDirectives
        {
            get { return this.Declarations.ReferenceDirectives; }
        }

        /// <summary>
        /// Returns a metadata reference that a given #r resolves to.
        /// </summary>
        /// <param name="directive">#r directive.</param>
        /// <returns>Metadata reference the specified directive resolves to, or null if the <paramref name="directive"/> doesn't match any #r directive in the compilation.</returns>
        public MetadataReference GetDirectiveReference(ReferenceDirectiveTriviaSyntax directive)
        {
            MetadataReference reference;
            return ReferenceDirectiveMap.TryGetValue(ValueTuple.Create(directive.SyntaxTree.FilePath, directive.File.ValueText), out reference) ? reference : null;
        }

        /// <summary>
        /// Creates a new compilation with additional metadata references.
        /// </summary>
        public new CSharpCompilation AddReferences(params MetadataReference[] references)
        {
            return (CSharpCompilation)base.AddReferences(references);
        }

        /// <summary>
        /// Creates a new compilation with additional metadata references.
        /// </summary>
        public new CSharpCompilation AddReferences(IEnumerable<MetadataReference> references)
        {
            return (CSharpCompilation)base.AddReferences(references);
        }

        /// <summary>
        /// Creates a new compilation without the specified metadata references.
        /// </summary>
        public new CSharpCompilation RemoveReferences(params MetadataReference[] references)
        {
            return (CSharpCompilation)base.RemoveReferences(references);
        }

        /// <summary>
        /// Creates a new compilation without the specified metadata references.
        /// </summary>
        public new CSharpCompilation RemoveReferences(IEnumerable<MetadataReference> references)
        {
            return (CSharpCompilation)base.RemoveReferences(references);
        }

        /// <summary>
        /// Creates a new compilation without any metadata references
        /// </summary>
        public new CSharpCompilation RemoveAllReferences()
        {
            return (CSharpCompilation)base.RemoveAllReferences();
        }

        /// <summary>
        /// Creates a new compilation with an old metadata reference replaced with a new metadata reference.
        /// </summary>
        public new CSharpCompilation ReplaceReference(MetadataReference oldReference, MetadataReference newReference)
        {
            return (CSharpCompilation)base.ReplaceReference(oldReference, newReference);
        }

        public override CompilationReference ToMetadataReference(ImmutableArray<string> aliases = default(ImmutableArray<string>), bool embedInteropTypes = false)
        {
            return new CSharpCompilationReference(this, aliases, embedInteropTypes);
        }

        /// <summary>
        /// Get all modules in this compilation, including the source module, added modules, and all
        /// modules of referenced assemblies that do not come from an assembly with an extern alias.
        /// Metadata imported from aliased assemblies is not visible at the source level except through 
        /// the use of an extern alias directive. So exclude them from this list which is used to construct
        /// the global namespace.
        /// </summary>
        private void GetAllUnaliasedModules(ArrayBuilder<ModuleSymbol> modules)
        {
            // NOTE: This includes referenced modules - they count as modules of the compilation assembly.
            modules.AddRange(Assembly.Modules);

            var referenceManager = GetBoundReferenceManager();

            for (int i = 0; i < referenceManager.ReferencedAssemblies.Length; i++)
            {
                if (referenceManager.DeclarationsAccessibleWithoutAlias(i))
                {
                    modules.AddRange(referenceManager.ReferencedAssemblies[i].Modules);
                }
            }
        }

        /// <summary>
        /// Return a list of assembly symbols than can be accessed without using an alias.
        /// For example:
        ///   1) /r:A.dll /r:B.dll -> A, B
        ///   2) /r:Foo=A.dll /r:B.dll -> B
        ///   3) /r:Foo=A.dll /r:A.dll -> A
        /// </summary>
        internal void GetUnaliasedReferencedAssemblies(ArrayBuilder<AssemblySymbol> assemblies)
        {
            var referenceManager = GetBoundReferenceManager();

            for (int i = 0; i < referenceManager.ReferencedAssemblies.Length; i++)
            {
                if (referenceManager.DeclarationsAccessibleWithoutAlias(i))
                {
                    assemblies.Add(referenceManager.ReferencedAssemblies[i]);
                }
            }
        }

        /// <summary>
        /// Gets the <see cref="MetadataReference"/> that corresponds to the assembly symbol. 
        /// </summary>
        public new MetadataReference GetMetadataReference(IAssemblySymbol assemblySymbol)
        {
            return base.GetMetadataReference(assemblySymbol);
        }

        #endregion

        #region Symbols

        /// <summary>
        /// The AssemblySymbol that represents the assembly being created.
        /// </summary>
        internal SourceAssemblySymbol SourceAssembly
        {
            get
            {
                GetBoundReferenceManager();
                return _lazyAssemblySymbol;
            }
        }

        /// <summary>
        /// The AssemblySymbol that represents the assembly being created.
        /// </summary>
        internal new AssemblySymbol Assembly
        {
            get
            {
                return SourceAssembly;
            }
        }

        /// <summary>
        /// Get a ModuleSymbol that refers to the module being created by compiling all of the code.
        /// By getting the GlobalNamespace property of that module, all of the namespaces and types
        /// defined in source code can be obtained.
        /// </summary>
        internal new ModuleSymbol SourceModule
        {
            get
            {
                return Assembly.Modules[0];
            }
        }

        /// <summary>
        /// Gets the root namespace that contains all namespaces and types defined in source code or in 
        /// referenced metadata, merged into a single namespace hierarchy.
        /// </summary>
        internal new NamespaceSymbol GlobalNamespace
        {
            get
            {
                if ((object)_lazyGlobalNamespace == null)
                {
                    // Get the root namespace from each module, and merge them all together
                    // Get all modules in this compilation, ones referenced directly by the compilation 
                    // as well as those referenced by all referenced assemblies.

                    var modules = ArrayBuilder<ModuleSymbol>.GetInstance();
                    GetAllUnaliasedModules(modules);

                    var result = MergedNamespaceSymbol.Create(
                        new NamespaceExtent(this),
                        null,
                        modules.SelectDistinct(m => m.GlobalNamespace));

                    modules.Free();

                    Interlocked.CompareExchange(ref _lazyGlobalNamespace, result, null);
                }

                return _lazyGlobalNamespace;
            }
        }

        /// <summary>
        /// Given for the specified module or assembly namespace, gets the corresponding compilation
        /// namespace (merged namespace representation for all namespace declarations and references
        /// with contributions for the namespaceSymbol).  Can return null if no corresponding
        /// namespace can be bound in this compilation with the same name.
        /// </summary>
        internal new NamespaceSymbol GetCompilationNamespace(INamespaceSymbol namespaceSymbol)
        {
            if (namespaceSymbol is NamespaceSymbol &&
                namespaceSymbol.NamespaceKind == NamespaceKind.Compilation &&
                namespaceSymbol.ContainingCompilation == this)
            {
                return (NamespaceSymbol)namespaceSymbol;
            }

            var containingNamespace = namespaceSymbol.ContainingNamespace;
            if (containingNamespace == null)
            {
                return this.GlobalNamespace;
            }

            var current = GetCompilationNamespace(containingNamespace);
            if ((object)current != null)
            {
                return current.GetNestedNamespace(namespaceSymbol.Name);
            }

            return null;
        }

        private ConcurrentDictionary<string, NamespaceSymbol> _externAliasTargets;

        internal bool GetExternAliasTarget(string aliasName, out NamespaceSymbol @namespace)
        {
            if (_externAliasTargets == null)
            {
                Interlocked.CompareExchange(ref _externAliasTargets, new ConcurrentDictionary<string, NamespaceSymbol>(), null);
            }
            else if (_externAliasTargets.TryGetValue(aliasName, out @namespace))
            {
                return !(@namespace is MissingNamespaceSymbol);
            }

            ArrayBuilder<NamespaceSymbol> builder = null;
            var referenceManager = GetBoundReferenceManager();
            for (int i = 0; i < referenceManager.ReferencedAssemblies.Length; i++)
            {
                if (referenceManager.AliasesOfReferencedAssemblies[i].Contains(aliasName))
                {
                    builder = builder ?? ArrayBuilder<NamespaceSymbol>.GetInstance();
                    builder.Add(referenceManager.ReferencedAssemblies[i].GlobalNamespace);
                }
            }

            bool foundNamespace = builder != null;

            // We want to cache failures as well as successes so that subsequent incorrect extern aliases with the
            // same alias will have the same target.
            @namespace = foundNamespace
                ? MergedNamespaceSymbol.Create(new NamespaceExtent(this), namespacesToMerge: builder.ToImmutableAndFree(), containingNamespace: null, nameOpt: null)
                : new MissingNamespaceSymbol(new MissingModuleSymbol(new MissingAssemblySymbol(new AssemblyIdentity(System.Guid.NewGuid().ToString())), ordinal: -1));

            // Use GetOrAdd in case another thread beat us to the punch (i.e. should return the same object for the same alias, every time).
            @namespace = _externAliasTargets.GetOrAdd(aliasName, @namespace);

            Debug.Assert(foundNamespace == !(@namespace is MissingNamespaceSymbol));

            return foundNamespace;
        }

        /// <summary>
        /// A symbol representing the implicit Script class. This is null if the class is not
        /// defined in the compilation.
        /// </summary>
        internal new NamedTypeSymbol ScriptClass
        {
            get { return _scriptClass.Value; }
        }

        /// <summary>
        /// Resolves a symbol that represents script container (Script class). Uses the
        /// full name of the container class stored in <see cref="CompilationOptions.ScriptClassName"/> to find the symbol.
        /// </summary>
        /// <returns>The Script class symbol or null if it is not defined.</returns>
        private ImplicitNamedTypeSymbol BindScriptClass()
        {
            if (_options.ScriptClassName == null || !_options.ScriptClassName.IsValidClrTypeName())
            {
                return null;
            }

            var namespaceOrType = this.Assembly.GlobalNamespace.GetNamespaceOrTypeByQualifiedName(_options.ScriptClassName.Split('.')).AsSingleton();
            return namespaceOrType as ImplicitNamedTypeSymbol;
        }

        internal bool IsSubmissionSyntaxTree(SyntaxTree tree)
        {
            Debug.Assert(tree != null);
            Debug.Assert(!this.IsSubmission || _syntaxAndDeclarations.ExternalSyntaxTrees.Length <= 1);
            return this.IsSubmission && tree == _syntaxAndDeclarations.ExternalSyntaxTrees.SingleOrDefault();
        }

        /// <summary>
        /// Global imports (including those from previous submissions, if there are any).
        /// </summary>
        internal Imports GlobalImports => _globalImports.Value;

        private Imports BindGlobalImports() => Imports.FromGlobalUsings(this);

        /// <summary>
        /// Imports declared by this submission (null if this isn't one).
        /// </summary>
        internal Imports GetSubmissionImports()
        {
            Debug.Assert(this.IsSubmission);
            Debug.Assert(_syntaxAndDeclarations.ExternalSyntaxTrees.Length <= 1);

            // A submission may be empty or comprised of a single script file.
            var tree = _syntaxAndDeclarations.ExternalSyntaxTrees.SingleOrDefault();
            if (tree == null)
            {
                return Imports.Empty;
            }

            var binder = GetBinderFactory(tree).GetImportsBinder((CSharpSyntaxNode)tree.GetRoot());
            return binder.GetImports(basesBeingResolved: null);
        }

        /// <summary>
        /// Imports from all previous submissions.
        /// </summary>
        internal Imports GetPreviousSubmissionImports() => _previousSubmissionImports.Value;

        private Imports ExpandPreviousSubmissionImports()
        {
            Debug.Assert(this.IsSubmission);
            var previous = this.PreviousSubmission;

            if (previous == null)
            {
                return Imports.Empty;
            }

            return Imports.ExpandPreviousSubmissionImports(previous.GetPreviousSubmissionImports(), this).Concat(
                Imports.ExpandPreviousSubmissionImports(previous.GetSubmissionImports(), this));
        }

        internal AliasSymbol GlobalNamespaceAlias
        {
            get
            {
                return _globalNamespaceAlias.Value;
            }
        }

        /// <summary>
        /// Get the symbol for the predefined type from the COR Library referenced by this compilation.
        /// </summary>
        internal new NamedTypeSymbol GetSpecialType(SpecialType specialType)
        {
            if (specialType <= SpecialType.None || specialType > SpecialType.Count)
            {
                throw new ArgumentOutOfRangeException(nameof(specialType));
            }

            var result = Assembly.GetSpecialType(specialType);
            Debug.Assert(result.SpecialType == specialType);
            return result;
        }

        /// <summary>
        /// Get the symbol for the predefined type member from the COR Library referenced by this compilation.
        /// </summary>
        internal Symbol GetSpecialTypeMember(SpecialMember specialMember)
        {
            return Assembly.GetSpecialTypeMember(specialMember);
        }

        internal TypeSymbol GetTypeByReflectionType(Type type, DiagnosticBag diagnostics)
        {
            var result = Assembly.GetTypeByReflectionType(type, includeReferences: true);
            if ((object)result == null)
            {
                var errorType = new ExtendedErrorTypeSymbol(this, type.Name, 0, CreateReflectionTypeNotFoundError(type));
                diagnostics.Add(errorType.ErrorInfo, NoLocation.Singleton);
                result = errorType;
            }

            return result;
        }

        private static CSDiagnosticInfo CreateReflectionTypeNotFoundError(Type type)
        {
            // The type or namespace name '{0}' could not be found in the global namespace (are you missing an assembly reference?)
            return new CSDiagnosticInfo(
                ErrorCode.ERR_GlobalSingleTypeNameNotFound,
                new object[] { type.AssemblyQualifiedName },
                ImmutableArray<Symbol>.Empty,
                ImmutableArray<Location>.Empty
            );
        }

        // The type of host object model if available.
        private TypeSymbol _lazyHostObjectTypeSymbol;

        internal TypeSymbol GetHostObjectTypeSymbol()
        {
            if (HostObjectType != null && (object)_lazyHostObjectTypeSymbol == null)
            {
                TypeSymbol symbol = Assembly.GetTypeByReflectionType(HostObjectType, includeReferences: true);

                if ((object)symbol == null)
                {
                    MetadataTypeName mdName = MetadataTypeName.FromNamespaceAndTypeName(HostObjectType.Namespace ?? String.Empty,
                                                                                        HostObjectType.Name,
                                                                                        useCLSCompliantNameArityEncoding: true);

                    symbol = new MissingMetadataTypeSymbol.TopLevelWithCustomErrorInfo(
                        new MissingAssemblySymbol(AssemblyIdentity.FromAssemblyDefinition(HostObjectType.GetTypeInfo().Assembly)).Modules[0],
                        ref mdName,
                        CreateReflectionTypeNotFoundError(HostObjectType),
                        SpecialType.None);
                }

                Interlocked.CompareExchange(ref _lazyHostObjectTypeSymbol, symbol, null);
            }

            return _lazyHostObjectTypeSymbol;
        }

        internal SynthesizedInteractiveInitializerMethod GetSubmissionInitializer()
        {
            return (IsSubmission && (object)ScriptClass != null) ?
                ScriptClass.GetScriptInitializer() :
                null;
        }

        /// <summary>
        /// Gets the type within the compilation's assembly and all referenced assemblies (other than
        /// those that can only be referenced via an extern alias) using its canonical CLR metadata name.
        /// </summary>
        internal new NamedTypeSymbol GetTypeByMetadataName(string fullyQualifiedMetadataName)
        {
            return this.Assembly.GetTypeByMetadataName(fullyQualifiedMetadataName, includeReferences: true, isWellKnownType: false);
        }

        /// <summary>
        /// The TypeSymbol for the type 'dynamic' in this Compilation.
        /// </summary>
        internal new TypeSymbol DynamicType
        {
            get
            {
                return AssemblySymbol.DynamicType;
            }
        }

        /// <summary>
        /// The NamedTypeSymbol for the .NET System.Object type, which could have a TypeKind of
        /// Error if there was no COR Library in this Compilation.
        /// </summary>
        internal new NamedTypeSymbol ObjectType
        {
            get
            {
                return this.Assembly.ObjectType;
            }
        }

        internal bool DeclaresTheObjectClass
        {
            get
            {
                return SourceAssembly.DeclaresTheObjectClass;
            }
        }

        internal new MethodSymbol GetEntryPoint(CancellationToken cancellationToken)
        {
            EntryPoint entryPoint = GetEntryPointAndDiagnostics(cancellationToken);
            return entryPoint == null ? null : entryPoint.MethodSymbol;
        }

        internal EntryPoint GetEntryPointAndDiagnostics(CancellationToken cancellationToken)
        {
            if (!this.Options.OutputKind.IsApplication() && ((object)this.ScriptClass == null))
            {
                return null;
            }

            if (this.Options.MainTypeName != null && !this.Options.MainTypeName.IsValidClrTypeName())
            {
                Debug.Assert(!this.Options.Errors.IsDefaultOrEmpty);
                return new EntryPoint(null, ImmutableArray<Diagnostic>.Empty);
            }

            if (_lazyEntryPoint == null)
            {
                ImmutableArray<Diagnostic> diagnostics;
                var entryPoint = FindEntryPoint(cancellationToken, out diagnostics);
                Interlocked.CompareExchange(ref _lazyEntryPoint, new EntryPoint(entryPoint, diagnostics), null);
            }

            return _lazyEntryPoint;
        }

        private MethodSymbol FindEntryPoint(CancellationToken cancellationToken, out ImmutableArray<Diagnostic> sealedDiagnostics)
        {
            var diagnostics = DiagnosticBag.GetInstance();
            var entryPointCandidates = ArrayBuilder<MethodSymbol>.GetInstance();

            try
            {
                NamedTypeSymbol mainType;

                string mainTypeName = this.Options.MainTypeName;
                NamespaceSymbol globalNamespace = this.SourceModule.GlobalNamespace;

                if (mainTypeName != null)
                {
                    // Global code is the entry point, ignore all other Mains.
                    var scriptClass = this.ScriptClass;
                    if (scriptClass != null)
                    {
                        // CONSIDER: we could use the symbol instead of just the name.
                        diagnostics.Add(ErrorCode.WRN_MainIgnored, NoLocation.Singleton, mainTypeName);
                        return scriptClass.GetScriptEntryPoint();
                    }

                    var mainTypeOrNamespace = globalNamespace.GetNamespaceOrTypeByQualifiedName(mainTypeName.Split('.')).OfMinimalArity();
                    if ((object)mainTypeOrNamespace == null)
                    {
                        diagnostics.Add(ErrorCode.ERR_MainClassNotFound, NoLocation.Singleton, mainTypeName);
                        return null;
                    }

                    mainType = mainTypeOrNamespace as NamedTypeSymbol;
                    if ((object)mainType == null || mainType.IsGenericType || (mainType.TypeKind != TypeKind.Class && mainType.TypeKind != TypeKind.Struct))
                    {
                        diagnostics.Add(ErrorCode.ERR_MainClassNotClass, mainTypeOrNamespace.Locations.First(), mainTypeOrNamespace);
                        return null;
                    }

                    EntryPointCandidateFinder.FindCandidatesInSingleType(mainType, entryPointCandidates, cancellationToken);
                }
                else
                {
                    mainType = null;

                    EntryPointCandidateFinder.FindCandidatesInNamespace(globalNamespace, entryPointCandidates, cancellationToken);

                    // Global code is the entry point, ignore all other Mains.
                    var scriptClass = this.ScriptClass;
                    if (scriptClass != null)
                    {
                        foreach (var main in entryPointCandidates)
                        {
                            diagnostics.Add(ErrorCode.WRN_MainIgnored, main.Locations.First(), main);
                        }
                        return scriptClass.GetScriptEntryPoint();
                    }
                }

                DiagnosticBag warnings = DiagnosticBag.GetInstance();
                var viableEntryPoints = ArrayBuilder<MethodSymbol>.GetInstance();
                foreach (var candidate in entryPointCandidates)
                {
                    if (!candidate.HasEntryPointSignature())
                    {
                        // a single error for partial methods:
                        warnings.Add(ErrorCode.WRN_InvalidMainSig, candidate.Locations.First(), candidate);
                        continue;
                    }

                    if (candidate.IsGenericMethod || candidate.ContainingType.IsGenericType)
                    {
                        // a single error for partial methods:
                        warnings.Add(ErrorCode.WRN_MainCantBeGeneric, candidate.Locations.First(), candidate);
                        continue;
                    }

                    if (candidate.IsAsync)
                    {
                        diagnostics.Add(ErrorCode.ERR_MainCantBeAsync, candidate.Locations.First(), candidate);
                    }

                    viableEntryPoints.Add(candidate);
                }

                if ((object)mainType == null || viableEntryPoints.Count == 0)
                {
                    diagnostics.AddRange(warnings);
                }

                warnings.Free();

                MethodSymbol entryPoint = null;
                if (viableEntryPoints.Count == 0)
                {
                    if ((object)mainType == null)
                    {
                        diagnostics.Add(ErrorCode.ERR_NoEntryPoint, NoLocation.Singleton);
                    }
                    else
                    {
                        diagnostics.Add(ErrorCode.ERR_NoMainInClass, mainType.Locations.First(), mainType);
                    }
                }
                else if (viableEntryPoints.Count > 1)
                {
                    viableEntryPoints.Sort(LexicalOrderSymbolComparer.Instance);
                    var info = new CSDiagnosticInfo(
                         ErrorCode.ERR_MultipleEntryPoints,
                         args: SpecializedCollections.EmptyArray<object>(),
                         symbols: viableEntryPoints.OfType<Symbol>().AsImmutable(),
                         additionalLocations: viableEntryPoints.Select(m => m.Locations.First()).OfType<Location>().AsImmutable());

                    diagnostics.Add(new CSDiagnostic(info, viableEntryPoints.First().Locations.First()));
                }
                else
                {
                    entryPoint = viableEntryPoints[0];
                }

                viableEntryPoints.Free();
                return entryPoint;
            }
            finally
            {
                entryPointCandidates.Free();
                sealedDiagnostics = diagnostics.ToReadOnlyAndFree();
            }
        }

        internal class EntryPoint
        {
            public readonly MethodSymbol MethodSymbol;
            public readonly ImmutableArray<Diagnostic> Diagnostics;

            public EntryPoint(MethodSymbol methodSymbol, ImmutableArray<Diagnostic> diagnostics)
            {
                this.MethodSymbol = methodSymbol;
                this.Diagnostics = diagnostics;
            }
        }

        internal bool MightContainNoPiaLocalTypes()
        {
            return SourceAssembly.MightContainNoPiaLocalTypes();
        }

        // NOTE(cyrusn): There is a bit of a discoverability problem with this method and the same
        // named method in SyntaxTreeSemanticModel.  Technically, i believe these are the appropriate
        // locations for these methods.  This method has no dependencies on anything but the
        // compilation, while the other method needs a bindings object to determine what bound node
        // an expression syntax binds to.  Perhaps when we document these methods we should explain
        // where a user can find the other.
        public Conversion ClassifyConversion(ITypeSymbol source, ITypeSymbol destination)
        {
            // Note that it is possible for there to be both an implicit user-defined conversion
            // and an explicit built-in conversion from source to destination. In that scenario
            // this method returns the implicit conversion.

            if ((object)source == null)
            {
                throw new ArgumentNullException(nameof(source));
            }

            if ((object)destination == null)
            {
                throw new ArgumentNullException(nameof(destination));
            }

            var cssource = source.EnsureCSharpSymbolOrNull<ITypeSymbol, TypeSymbol>("source");
            var csdest = destination.EnsureCSharpSymbolOrNull<ITypeSymbol, TypeSymbol>("destination");

            HashSet<DiagnosticInfo> useSiteDiagnostics = null;
            return Conversions.ClassifyConversionFromType(cssource, csdest, ref useSiteDiagnostics);
        }

        /// <summary>
        /// Returns a new ArrayTypeSymbol representing an array type tied to the base types of the
        /// COR Library in this Compilation.
        /// </summary>
        internal ArrayTypeSymbol CreateArrayTypeSymbol(TypeSymbol elementType, int rank = 1)
        {
            if ((object)elementType == null)
            {
                throw new ArgumentNullException(nameof(elementType));
            }

            return ArrayTypeSymbol.CreateCSharpArray(this.Assembly, elementType, ImmutableArray<CustomModifier>.Empty, rank);
        }

        /// <summary>
        /// Returns a new PointerTypeSymbol representing a pointer type tied to a type in this Compilation.
        /// </summary>
        internal PointerTypeSymbol CreatePointerTypeSymbol(TypeSymbol elementType)
        {
            if ((object)elementType == null)
            {
                throw new ArgumentNullException(nameof(elementType));
            }

            return new PointerTypeSymbol(elementType);
        }

        #endregion

        #region Binding

        /// <summary>
        /// Gets a new SyntaxTreeSemanticModel for the specified syntax tree.
        /// </summary>
        public new SemanticModel GetSemanticModel(SyntaxTree syntaxTree, bool ignoreAccessibility)
        {
            if (syntaxTree == null)
            {
                throw new ArgumentNullException(nameof(syntaxTree));
            }

            if (!_syntaxAndDeclarations.GetLazyState().RootNamespaces.ContainsKey(syntaxTree))
            {
                throw new ArgumentException(string.Format(CSharpResources.SyntaxTreeNotFoundTo, syntaxTree), nameof(syntaxTree));
            }

            return new SyntaxTreeSemanticModel(this, (SyntaxTree)syntaxTree, ignoreAccessibility);
        }

        // When building symbols from the declaration table (lazily), or inside a type, or when
        // compiling a method body, we may not have a BinderContext in hand for the enclosing
        // scopes.  Therefore, we build them when needed (and cache them) using a ContextBuilder.
        // Since a ContextBuilder is only a cache, and the identity of the ContextBuilders and
        // BinderContexts have no semantic meaning, we can reuse them or rebuild them, whichever is
        // most convenient.  We store them using weak references so that GC pressure will cause them
        // to be recycled.
        private WeakReference<BinderFactory>[] _binderFactories;

        internal BinderFactory GetBinderFactory(SyntaxTree syntaxTree, SourceMemberContainerTypeSymbol traitHostType = null)
        {
            if (traitHostType != null)
            {
                return new BinderFactory(this, syntaxTree, traitHostType);
            }

            var treeNum = GetSyntaxTreeOrdinal(syntaxTree);
            var binderFactories = _binderFactories;
            if (binderFactories == null)
            {
                binderFactories = new WeakReference<BinderFactory>[this.SyntaxTrees.Length];
                binderFactories = Interlocked.CompareExchange(ref _binderFactories, binderFactories, null) ?? binderFactories;
            }

            BinderFactory previousFactory;
            var previousWeakReference = binderFactories[treeNum];
            if (previousWeakReference != null && previousWeakReference.TryGetTarget(out previousFactory))
            {
                return previousFactory;
            }

            return AddNewFactory(syntaxTree, ref binderFactories[treeNum]);
        }

        private BinderFactory AddNewFactory(SyntaxTree syntaxTree, ref WeakReference<BinderFactory> slot)
        {
            var newFactory = new BinderFactory(this, syntaxTree);
            var newWeakReference = new WeakReference<BinderFactory>(newFactory);

            while (true)
            {
                BinderFactory previousFactory;
                WeakReference<BinderFactory> previousWeakReference = slot;
                if (previousWeakReference != null && previousWeakReference.TryGetTarget(out previousFactory))
                {
                    return previousFactory;
                }

                if (Interlocked.CompareExchange(ref slot, newWeakReference, previousWeakReference) == previousWeakReference)
                {
                    return newFactory;
                }
            }
        }

<<<<<<< HEAD
        internal Binder GetBinder(SyntaxReference reference, SourceMemberContainerTypeSymbol traitHostType = null)
        {
            return GetBinderFactory(reference.SyntaxTree, traitHostType).GetBinder((CSharpSyntaxNode)reference.GetSyntax());
        }

        internal Binder GetBinder(CSharpSyntaxNode syntax, SourceMemberContainerTypeSymbol traitHostType = null)
=======
        internal Binder GetBinder(CSharpSyntaxNode syntax)
>>>>>>> 8ed8ebfd
        {
            return GetBinderFactory(syntax.SyntaxTree, traitHostType).GetBinder(syntax);
        }

        /// <summary>
        /// Returns imported symbols for the given declaration.
        /// </summary>
        internal Imports GetImports(SingleNamespaceDeclaration declaration)
        {
            return GetBinderFactory(declaration.SyntaxReference.SyntaxTree).GetImportsBinder((CSharpSyntaxNode)declaration.SyntaxReference.GetSyntax()).GetImports(basesBeingResolved: null);
        }

        private AliasSymbol CreateGlobalNamespaceAlias()
        {
            return AliasSymbol.CreateGlobalNamespaceAlias(this.GlobalNamespace, new InContainerBinder(this.GlobalNamespace, new BuckStopsHereBinder(this)));
        }

        private void CompleteTree(SyntaxTree tree)
        {
            if (_lazyCompilationUnitCompletedTrees == null) Interlocked.CompareExchange(ref _lazyCompilationUnitCompletedTrees, new HashSet<SyntaxTree>(), null);
            lock (_lazyCompilationUnitCompletedTrees)
            {
                if (_lazyCompilationUnitCompletedTrees.Add(tree))
                {
                    // signal the end of the compilation unit
                    EventQueue.TryEnqueue(new CompilationUnitCompletedEvent(this, tree));

                    if (_lazyCompilationUnitCompletedTrees.Count == this.SyntaxTrees.Length)
                    {
                        // if that was the last tree, signal the end of compilation
                        CompleteCompilationEventQueue_NoLock();
                    }
                }
            }
        }

        internal override void ReportUnusedImports(SyntaxTree filterTree, DiagnosticBag diagnostics, CancellationToken cancellationToken)
        {
            if (_lazyImportInfos != null)
            {
                foreach (ImportInfo info in _lazyImportInfos)
                {
                    cancellationToken.ThrowIfCancellationRequested();

                    SyntaxTree infoTree = info.Tree;
                    if (filterTree == null || filterTree == infoTree)
                    {
                        TextSpan infoSpan = info.Span;
                        if (!this.IsImportDirectiveUsed(infoTree, infoSpan.Start))
                        {
                            ErrorCode code = info.Kind == SyntaxKind.ExternAliasDirective
                                ? ErrorCode.HDN_UnusedExternAlias
                                : ErrorCode.HDN_UnusedUsingDirective;
                            diagnostics.Add(code, infoTree.GetLocation(infoSpan));
                        }
                    }
                }
            }

            CompleteTrees(filterTree);
        }

        internal override void CompleteTrees(SyntaxTree filterTree)
        {
            // By definition, a tree is complete when all of its compiler diagnostics have been reported.
            // Since unused imports are the last thing we compute and report, a tree is complete when
            // the unused imports have been reported.
            if (EventQueue != null)
            {
                if (filterTree != null)
                {
                    CompleteTree(filterTree);
                }
                else
                {
                    foreach (var tree in this.SyntaxTrees)
                    {
                        CompleteTree(tree);
                    }
                }
            }
        }

        internal void RecordImport(UsingDirectiveSyntax syntax)
        {
            RecordImportInternal(syntax);
        }

        internal void RecordImport(ExternAliasDirectiveSyntax syntax)
        {
            RecordImportInternal(syntax);
        }

        private void RecordImportInternal(CSharpSyntaxNode syntax)
        {
            LazyInitializer.EnsureInitialized(ref _lazyImportInfos).
                Add(new ImportInfo(syntax.SyntaxTree, syntax.Kind(), syntax.Span));
        }

        private struct ImportInfo : IEquatable<ImportInfo>
        {
            public readonly SyntaxTree Tree;
            public readonly SyntaxKind Kind;
            public readonly TextSpan Span;

            public ImportInfo(SyntaxTree tree, SyntaxKind kind, TextSpan span)
            {
                this.Tree = tree;
                this.Kind = kind;
                this.Span = span;
            }

            public override bool Equals(object obj)
            {
                return (obj is ImportInfo) && Equals((ImportInfo)obj);
            }

            public bool Equals(ImportInfo other)
            {
                return
                    other.Kind == this.Kind &&
                    other.Tree == this.Tree &&
                    other.Span == this.Span;
            }

            public override int GetHashCode()
            {
                return Hash.Combine(Tree, Span.Start);
            }
        }

        #endregion

        #region Diagnostics

        internal override CommonMessageProvider MessageProvider
        {
            get { return _syntaxAndDeclarations.MessageProvider; }
        }

        /// <summary>
        /// The bag in which semantic analysis should deposit its diagnostics.
        /// </summary>
        internal DiagnosticBag DeclarationDiagnostics
        {
            get
            {
                // We should only be placing diagnostics in this bag until
                // we are done gathering declaration diagnostics. Assert that is
                // the case. But since we have bugs (see https://github.com/dotnet/roslyn/issues/846)
                // we disable the assertion until they are fixed.
                Debug.Assert(!_declarationDiagnosticsFrozen || true);
                if (_lazyDeclarationDiagnostics == null)
                {
                    var diagnostics = new DiagnosticBag();
                    Interlocked.CompareExchange(ref _lazyDeclarationDiagnostics, diagnostics, null);
                }

                return _lazyDeclarationDiagnostics;
            }
        }

        private IEnumerable<Diagnostic> FreezeDeclarationDiagnostics()
        {
            _declarationDiagnosticsFrozen = true;
            var result = _lazyDeclarationDiagnostics?.AsEnumerable() ?? Enumerable.Empty<Diagnostic>();
            return result;
        }

        private DiagnosticBag _lazyDeclarationDiagnostics;
        private bool _declarationDiagnosticsFrozen;

        /// <summary>
        /// A bag in which diagnostics that should be reported after code gen can be deposited.
        /// </summary>
        internal DiagnosticBag AdditionalCodegenWarnings
        {
            get
            {
                return _additionalCodegenWarnings;
            }
        }

        private readonly DiagnosticBag _additionalCodegenWarnings = new DiagnosticBag();

        internal DeclarationTable Declarations
        {
            get
            {
                return _syntaxAndDeclarations.GetLazyState().DeclarationTable;
            }
        }

        internal MergedNamespaceDeclaration MergedRootDeclaration
        {
            get
            {
                return Declarations.GetMergedRoot(this);
            }
        }

        /// <summary>
        /// Gets the diagnostics produced during the parsing stage of a compilation. There are no diagnostics for declarations or accessor or
        /// method bodies, for example.
        /// </summary>
        public override ImmutableArray<Diagnostic> GetParseDiagnostics(CancellationToken cancellationToken = default(CancellationToken))
        {
            return GetDiagnostics(CompilationStage.Parse, false, cancellationToken);
        }

        /// <summary>
        /// Gets the diagnostics produced during symbol declaration headers.  There are no diagnostics for accessor or
        /// method bodies, for example.
        /// </summary>
        public override ImmutableArray<Diagnostic> GetDeclarationDiagnostics(CancellationToken cancellationToken = default(CancellationToken))
        {
            return GetDiagnostics(CompilationStage.Declare, false, cancellationToken);
        }

        /// <summary>
        /// Gets the diagnostics produced during the analysis of method bodies and field initializers.
        /// </summary>
        public override ImmutableArray<Diagnostic> GetMethodBodyDiagnostics(CancellationToken cancellationToken = default(CancellationToken))
        {
            return GetDiagnostics(CompilationStage.Compile, false, cancellationToken);
        }

        /// <summary>
        /// Gets the all the diagnostics for the compilation, including syntax, declaration, and binding. Does not
        /// include any diagnostics that might be produced during emit.
        /// </summary>
        public override ImmutableArray<Diagnostic> GetDiagnostics(CancellationToken cancellationToken = default(CancellationToken))
        {
            return GetDiagnostics(DefaultDiagnosticsStage, true, cancellationToken);
        }

        internal ImmutableArray<Diagnostic> GetDiagnostics(CompilationStage stage, bool includeEarlierStages, CancellationToken cancellationToken)
        {
            var builder = DiagnosticBag.GetInstance();

            if (stage == CompilationStage.Parse || (stage > CompilationStage.Parse && includeEarlierStages))
            {
                var syntaxTrees = this.SyntaxTrees;
                if (this.Options.ConcurrentBuild)
                {
                    var parallelOptions = cancellationToken.CanBeCanceled
                                        ? new ParallelOptions() { CancellationToken = cancellationToken }
                                        : DefaultParallelOptions;

                    Parallel.For(0, syntaxTrees.Length, parallelOptions,
                        UICultureUtilities.WithCurrentUICulture<int>(i =>
                        {
                            var syntaxTree = syntaxTrees[i];
                            AppendLoadDirectiveDiagnostics(builder, _syntaxAndDeclarations, syntaxTree);
                            builder.AddRange(syntaxTree.GetDiagnostics(cancellationToken));
                        }));
                }
                else
                {
                    foreach (var syntaxTree in syntaxTrees)
                    {
                        cancellationToken.ThrowIfCancellationRequested();
                        AppendLoadDirectiveDiagnostics(builder, _syntaxAndDeclarations, syntaxTree);

                        cancellationToken.ThrowIfCancellationRequested();
                        builder.AddRange(syntaxTree.GetDiagnostics(cancellationToken));
                    }
                }
            }

            if (stage == CompilationStage.Declare || stage > CompilationStage.Declare && includeEarlierStages)
            {
                builder.AddRange(Options.Errors);

                cancellationToken.ThrowIfCancellationRequested();

                // the set of diagnostics related to establishing references.
                builder.AddRange(GetBoundReferenceManager().Diagnostics);

                cancellationToken.ThrowIfCancellationRequested();

                builder.AddRange(GetSourceDeclarationDiagnostics(cancellationToken: cancellationToken));

                if (EventQueue != null && SyntaxTrees.Length == 0)
                {
                    EnsureCompilationEventQueueCompleted();
                }
            }

            cancellationToken.ThrowIfCancellationRequested();

            if (stage == CompilationStage.Compile || stage > CompilationStage.Compile && includeEarlierStages)
            {
                var methodBodyDiagnostics = DiagnosticBag.GetInstance();
                GetDiagnosticsForAllMethodBodies(methodBodyDiagnostics, cancellationToken);
                builder.AddRangeAndFree(methodBodyDiagnostics);
            }

            // Before returning diagnostics, we filter warnings
            // to honor the compiler options (e.g., /nowarn, /warnaserror and /warn) and the pragmas.
            var result = DiagnosticBag.GetInstance();
            FilterAndAppendAndFreeDiagnostics(result, ref builder);
            return result.ToReadOnlyAndFree<Diagnostic>();
        }

        private static void AppendLoadDirectiveDiagnostics(DiagnosticBag builder, SyntaxAndDeclarationManager syntaxAndDeclarations, SyntaxTree syntaxTree, Func<IEnumerable<Diagnostic>, IEnumerable<Diagnostic>> locationFilterOpt = null)
        {
            ImmutableArray<LoadDirective> loadDirectives;
            if (syntaxAndDeclarations.GetLazyState().LoadDirectiveMap.TryGetValue(syntaxTree, out loadDirectives))
            {
                Debug.Assert(!loadDirectives.IsEmpty);
                foreach (var directive in loadDirectives)
                {
                    IEnumerable<Diagnostic> diagnostics = directive.Diagnostics;
                    if (locationFilterOpt != null)
                    {
                        diagnostics = locationFilterOpt(diagnostics);
                    }
                    builder.AddRange(diagnostics);
                }
            }
        }

        // Do the steps in compilation to get the method body diagnostics, but don't actually generate
        // IL or emit an assembly.
        private void GetDiagnosticsForAllMethodBodies(DiagnosticBag diagnostics, CancellationToken cancellationToken)
        {
            MethodCompiler.CompileMethodBodies(
                compilation: this,
                moduleBeingBuiltOpt: null,
                generateDebugInfo: false,
                hasDeclarationErrors: false,
                diagnostics: diagnostics,
                filterOpt: null,
                cancellationToken: cancellationToken);

            DocumentationCommentCompiler.WriteDocumentationCommentXml(this, null, null, diagnostics, cancellationToken);
            this.ReportUnusedImports(null, diagnostics, cancellationToken);
        }

        private static bool IsDefinedOrImplementedInSourceTree(Symbol symbol, SyntaxTree tree, TextSpan? span)
        {
            if (symbol.IsDefinedInSourceTree(tree, span))
            {
                return true;
            }

            if (symbol.IsPartialDefinition())
            {
                MethodSymbol implementationPart = ((MethodSymbol)symbol).PartialImplementationPart;
                if ((object)implementationPart != null)
                {
                    return implementationPart.IsDefinedInSourceTree(tree, span);
                }
            }

            if (symbol.Kind == SymbolKind.Method && symbol.IsImplicitlyDeclared && ((MethodSymbol)symbol).MethodKind == MethodKind.Constructor)
            {
                // Include implicitly declared constructor if containing type is included
                return IsDefinedOrImplementedInSourceTree(symbol.ContainingType, tree, span);
            }

            return false;
        }

        private ImmutableArray<Diagnostic> GetDiagnosticsForMethodBodiesInTree(SyntaxTree tree, TextSpan? span, CancellationToken cancellationToken)
        {
            DiagnosticBag diagnostics = DiagnosticBag.GetInstance();

            MethodCompiler.CompileMethodBodies(
                compilation: this,
                moduleBeingBuiltOpt: null,
                generateDebugInfo: false,
                hasDeclarationErrors: false,
                diagnostics: diagnostics,
                filterOpt: s => IsDefinedOrImplementedInSourceTree(s, tree, span),
                cancellationToken: cancellationToken);

            DocumentationCommentCompiler.WriteDocumentationCommentXml(this, null, null, diagnostics, cancellationToken, tree, span);

            // Report unused directives only if computing diagnostics for the entire tree.
            // Otherwise we cannot determine if a particular directive is used outside of the given sub-span within the tree.
            if (!span.HasValue || span.Value == tree.GetRoot(cancellationToken).FullSpan)
            {
                ReportUnusedImports(tree, diagnostics, cancellationToken);
            }

            return diagnostics.ToReadOnlyAndFree();
        }

        private ImmutableArray<Diagnostic> GetSourceDeclarationDiagnostics(SyntaxTree syntaxTree = null, TextSpan? filterSpanWithinTree = null, Func<IEnumerable<Diagnostic>, SyntaxTree, TextSpan?, IEnumerable<Diagnostic>> locationFilterOpt = null, CancellationToken cancellationToken = default(CancellationToken))
        {
            GlobalImports.Complete(cancellationToken);

            SourceLocation location = null;
            if (syntaxTree != null)
            {
                var root = syntaxTree.GetRoot(cancellationToken);
                location = filterSpanWithinTree.HasValue ?
                    new SourceLocation(syntaxTree, filterSpanWithinTree.Value) :
                    new SourceLocation(root);
            }

            Assembly.ForceComplete(location, cancellationToken);

            var result = this.FreezeDeclarationDiagnostics();

            if (locationFilterOpt != null)
            {
                Debug.Assert(syntaxTree != null);
                result = locationFilterOpt(result, syntaxTree, filterSpanWithinTree);
            }

            // NOTE: Concatenate the CLS diagnostics *after* filtering by tree/span, because they're already filtered.
            ImmutableArray<Diagnostic> clsDiagnostics = GetClsComplianceDiagnostics(syntaxTree, filterSpanWithinTree, cancellationToken);

            return result.AsImmutable().Concat(clsDiagnostics);
        }

        private ImmutableArray<Diagnostic> GetClsComplianceDiagnostics(SyntaxTree syntaxTree, TextSpan? filterSpanWithinTree, CancellationToken cancellationToken)
        {
            if (syntaxTree != null)
            {
                var builder = DiagnosticBag.GetInstance();
                ClsComplianceChecker.CheckCompliance(this, builder, cancellationToken, syntaxTree, filterSpanWithinTree);
                return builder.ToReadOnlyAndFree();
            }

            if (_lazyClsComplianceDiagnostics.IsDefault)
            {
                var builder = DiagnosticBag.GetInstance();
                ClsComplianceChecker.CheckCompliance(this, builder, cancellationToken);
                ImmutableInterlocked.InterlockedInitialize(ref _lazyClsComplianceDiagnostics, builder.ToReadOnlyAndFree());
            }

            Debug.Assert(!_lazyClsComplianceDiagnostics.IsDefault);
            return _lazyClsComplianceDiagnostics;
        }

        private static IEnumerable<Diagnostic> FilterDiagnosticsByLocation(IEnumerable<Diagnostic> diagnostics, SyntaxTree tree, TextSpan? filterSpanWithinTree)
        {
            foreach (var diagnostic in diagnostics)
            {
                if (diagnostic.HasIntersectingLocation(tree, filterSpanWithinTree))
                {
                    yield return diagnostic;
                }
            }
        }

        internal ImmutableArray<Diagnostic> GetDiagnosticsForSyntaxTree(
            CompilationStage stage,
            SyntaxTree syntaxTree,
            TextSpan? filterSpanWithinTree,
            bool includeEarlierStages,
            CancellationToken cancellationToken = default(CancellationToken))
        {
            cancellationToken.ThrowIfCancellationRequested();

            var builder = DiagnosticBag.GetInstance();
            if (stage == CompilationStage.Parse || (stage > CompilationStage.Parse && includeEarlierStages))
            {
                AppendLoadDirectiveDiagnostics(builder, _syntaxAndDeclarations, syntaxTree,
                    diagnostics => FilterDiagnosticsByLocation(diagnostics, syntaxTree, filterSpanWithinTree));

                var syntaxDiagnostics = syntaxTree.GetDiagnostics();
                syntaxDiagnostics = FilterDiagnosticsByLocation(syntaxDiagnostics, syntaxTree, filterSpanWithinTree);
                builder.AddRange(syntaxDiagnostics);
            }

            cancellationToken.ThrowIfCancellationRequested();
            if (stage == CompilationStage.Declare || (stage > CompilationStage.Declare && includeEarlierStages))
            {
                var declarationDiagnostics = GetSourceDeclarationDiagnostics(syntaxTree, filterSpanWithinTree, FilterDiagnosticsByLocation, cancellationToken);
                Debug.Assert(declarationDiagnostics.All(d => d.HasIntersectingLocation(syntaxTree, filterSpanWithinTree)));
                builder.AddRange(declarationDiagnostics);
            }

            cancellationToken.ThrowIfCancellationRequested();

            if (stage == CompilationStage.Compile || (stage > CompilationStage.Compile && includeEarlierStages))
            {
                //remove some errors that don't have locations in the tree, like "no suitable main method."
                //Members in trees other than the one being examined are not compiled. This includes field
                //initializers which can result in 'field is never initialized' warnings for fields in partial 
                //types when the field is in a different source file than the one for which we're getting diagnostics. 
                //For that reason the bag must be also filtered by tree.
                IEnumerable<Diagnostic> methodBodyDiagnostics = GetDiagnosticsForMethodBodiesInTree(syntaxTree, filterSpanWithinTree, cancellationToken);

                // TODO: Enable the below commented assert and remove the filtering code in the next line.
                //       GetDiagnosticsForMethodBodiesInTree seems to be returning diagnostics with locations that don't satisfy the filter tree/span, this must be fixed.
                // Debug.Assert(methodBodyDiagnostics.All(d => DiagnosticContainsLocation(d, syntaxTree, filterSpanWithinTree)));
                methodBodyDiagnostics = FilterDiagnosticsByLocation(methodBodyDiagnostics, syntaxTree, filterSpanWithinTree);

                builder.AddRange(methodBodyDiagnostics);
            }

            // Before returning diagnostics, we filter warnings
            // to honor the compiler options (/nowarn, /warnaserror and /warn) and the pragmas.
            var result = DiagnosticBag.GetInstance();
            FilterAndAppendAndFreeDiagnostics(result, ref builder);
            return result.ToReadOnlyAndFree<Diagnostic>();
        }

        #endregion

        #region Resources

        protected override void AppendDefaultVersionResource(Stream resourceStream)
        {
            var sourceAssembly = SourceAssembly;
            string fileVersion = sourceAssembly.FileVersion ?? sourceAssembly.Identity.Version.ToString();

            Win32ResourceConversions.AppendVersionToResourceStream(resourceStream,
                !this.Options.OutputKind.IsApplication(),
                fileVersion: fileVersion,
                originalFileName: this.SourceModule.Name,
                internalName: this.SourceModule.Name,
                productVersion: sourceAssembly.InformationalVersion ?? fileVersion,
                fileDescription: sourceAssembly.Title ?? " ", //alink would give this a blank if nothing was supplied.
                assemblyVersion: sourceAssembly.Identity.Version,
                legalCopyright: sourceAssembly.Copyright ?? " ", //alink would give this a blank if nothing was supplied.
                legalTrademarks: sourceAssembly.Trademark,
                productName: sourceAssembly.Product,
                comments: sourceAssembly.Description,
                companyName: sourceAssembly.Company);
        }

        #endregion

        #region Emit

        internal override byte LinkerMajorVersion => 0x30;

        internal override bool IsDelaySigned
        {
            get { return SourceAssembly.IsDelaySigned; }
        }

        internal override StrongNameKeys StrongNameKeys
        {
            get { return SourceAssembly.StrongNameKeys; }
        }

        internal override CommonPEModuleBuilder CreateModuleBuilder(
            EmitOptions emitOptions,
            IMethodSymbol debugEntryPoint,
            IEnumerable<ResourceDescription> manifestResources,
            CompilationTestData testData,
            DiagnosticBag diagnostics,
            CancellationToken cancellationToken)
        {
            Debug.Assert(!IsSubmission || HasCodeToEmit());

            string runtimeMDVersion = GetRuntimeMetadataVersion(emitOptions, diagnostics);
            if (runtimeMDVersion == null)
            {
                return null;
            }

            var moduleProps = ConstructModuleSerializationProperties(emitOptions, runtimeMDVersion);

            if (manifestResources == null)
            {
                manifestResources = SpecializedCollections.EmptyEnumerable<ResourceDescription>();
            }

            PEModuleBuilder moduleBeingBuilt;
            if (_options.OutputKind.IsNetModule())
            {
                moduleBeingBuilt = new PENetModuleBuilder(
                    (SourceModuleSymbol)SourceModule,
                    emitOptions,
                    moduleProps,
                    manifestResources);
            }
            else
            {
                var kind = _options.OutputKind.IsValid() ? _options.OutputKind : OutputKind.DynamicallyLinkedLibrary;
                moduleBeingBuilt = new PEAssemblyBuilder(
                    SourceAssembly,
                    emitOptions,
                    kind,
                    moduleProps,
                    manifestResources);
            }

            if (debugEntryPoint != null)
            {
                moduleBeingBuilt.SetDebugEntryPoint((MethodSymbol)debugEntryPoint, diagnostics);
            }

            // testData is only passed when running tests.
            if (testData != null)
            {
                moduleBeingBuilt.SetMethodTestData(testData.Methods);
                testData.Module = moduleBeingBuilt;
            }

            return moduleBeingBuilt;
        }

        internal override bool CompileMethods(
            CommonPEModuleBuilder moduleBuilder,
            bool emittingPdb,
            DiagnosticBag diagnostics,
            Predicate<ISymbol> filterOpt,
            CancellationToken cancellationToken)
        {
            // The diagnostics should include syntax and declaration errors. We insert these before calling Emitter.Emit, so that the emitter
            // does not attempt to emit if there are declaration errors (but we do insert all errors from method body binding...)
            bool hasDeclarationErrors = !FilterAndAppendDiagnostics(diagnostics, GetDiagnostics(CompilationStage.Declare, true, cancellationToken));

            // TODO (tomat): NoPIA:
            // EmbeddedSymbolManager.MarkAllDeferredSymbolsAsReferenced(this)

            var moduleBeingBuilt = (PEModuleBuilder)moduleBuilder;

            if (moduleBeingBuilt.EmitOptions.EmitMetadataOnly)
            {
                if (hasDeclarationErrors)
                {
                    return false;
                }

                if (moduleBeingBuilt.SourceModule.HasBadAttributes)
                {
                    // If there were errors but no declaration diagnostics, explicitly add a "Failed to emit module" error.
                    diagnostics.Add(ErrorCode.ERR_ModuleEmitFailure, NoLocation.Singleton, ((Cci.INamedEntity)moduleBeingBuilt).Name);
                    return false;
                }

                SynthesizedMetadataCompiler.ProcessSynthesizedMembers(this, moduleBeingBuilt, cancellationToken);
            }
            else
            {
                if (emittingPdb && !StartSourceChecksumCalculation(moduleBeingBuilt, diagnostics))
                {
                    return false;
                }

                // Perform initial bind of method bodies in spite of earlier errors. This is the same
                // behavior as when calling GetDiagnostics()

                // Use a temporary bag so we don't have to refilter pre-existing diagnostics.
                DiagnosticBag methodBodyDiagnosticBag = DiagnosticBag.GetInstance();

                MethodCompiler.CompileMethodBodies(
                    this,
                    moduleBeingBuilt,
                    emittingPdb,
                    hasDeclarationErrors,
                    diagnostics: methodBodyDiagnosticBag,
                    filterOpt: filterOpt,
                    cancellationToken: cancellationToken);

                bool hasMethodBodyErrorOrWarningAsError = !FilterAndAppendAndFreeDiagnostics(diagnostics, ref methodBodyDiagnosticBag);

                if (hasDeclarationErrors || hasMethodBodyErrorOrWarningAsError)
                {
                    return false;
                }
            }

            return true;
        }

        internal override bool GenerateResourcesAndDocumentationComments(
            CommonPEModuleBuilder moduleBuilder,
            Stream xmlDocStream,
            Stream win32Resources,
            DiagnosticBag diagnostics,
            CancellationToken cancellationToken)
        {
            Debug.Assert(!moduleBuilder.EmitOptions.EmitMetadataOnly);

            // Use a temporary bag so we don't have to refilter pre-existing diagnostics.
            DiagnosticBag methodBodyDiagnosticBag = DiagnosticBag.GetInstance();

            var moduleBeingBuilt = (PEModuleBuilder)moduleBuilder;

            SetupWin32Resources(moduleBeingBuilt, win32Resources, methodBodyDiagnosticBag);

            ReportManifestResourceDuplicates(
                moduleBeingBuilt.ManifestResources,
                SourceAssembly.Modules.Skip(1).Select((m) => m.Name),   //all modules except the first one
                AddedModulesResourceNames(methodBodyDiagnosticBag),
                methodBodyDiagnosticBag);

            if (!FilterAndAppendAndFreeDiagnostics(diagnostics, ref methodBodyDiagnosticBag))
            {
                return false;
            }

            cancellationToken.ThrowIfCancellationRequested();

            // Use a temporary bag so we don't have to refilter pre-existing diagnostics.
            DiagnosticBag xmlDiagnostics = DiagnosticBag.GetInstance();

            string assemblyName = FileNameUtilities.ChangeExtension(moduleBeingBuilt.EmitOptions.OutputNameOverride, extension: null);
            DocumentationCommentCompiler.WriteDocumentationCommentXml(this, assemblyName, xmlDocStream, xmlDiagnostics, cancellationToken);

            return FilterAndAppendAndFreeDiagnostics(diagnostics, ref xmlDiagnostics);
        }

        // TODO: consider unifying with VB
        private bool StartSourceChecksumCalculation(PEModuleBuilder moduleBeingBuilt, DiagnosticBag diagnostics)
        {
            var syntaxTrees = this.SyntaxTrees;

            // Check that all syntax trees are debuggable:
            bool allTreesDebuggable = true;
            foreach (var tree in syntaxTrees)
            {
                if (!string.IsNullOrEmpty(tree.FilePath) && tree.GetText().Encoding == null)
                {
                    diagnostics.Add(ErrorCode.ERR_EncodinglessSyntaxTree, tree.GetRoot().GetLocation());
                    allTreesDebuggable = false;
                }
            }

            if (!allTreesDebuggable)
            {
                return false;
            }

            // Add debug documents for all trees with distinct paths.
            foreach (var tree in syntaxTrees)
            {
                if (!string.IsNullOrEmpty(tree.FilePath))
                {
                    // compilation does not guarantee that all trees will have distinct paths.
                    // Do not attempt adding a document for a particular path if we already added one.
                    string normalizedPath = moduleBeingBuilt.NormalizeDebugDocumentPath(tree.FilePath, basePath: null);
                    var existingDoc = moduleBeingBuilt.TryGetDebugDocumentForNormalizedPath(normalizedPath);
                    if (existingDoc == null)
                    {
                        moduleBeingBuilt.AddDebugDocument(MakeDebugSourceDocumentForTree(normalizedPath, tree));
                    }
                }
            }

            // Add debug documents for all pragmas. 
            // If there are clashes with already processed directives, report warnings.
            // If there are clashes with debug documents that came from actual trees, ignore the pragma.
            foreach (var tree in syntaxTrees)
            {
                AddDebugSourceDocumentsForChecksumDirectives(moduleBeingBuilt, tree, diagnostics);
            }

            return true;
        }

        private IEnumerable<string> AddedModulesResourceNames(DiagnosticBag diagnostics)
        {
            ImmutableArray<ModuleSymbol> modules = SourceAssembly.Modules;

            for (int i = 1; i < modules.Length; i++)
            {
                var m = (Symbols.Metadata.PE.PEModuleSymbol)modules[i];
                ImmutableArray<EmbeddedResource> resources;

                try
                {
                    resources = m.Module.GetEmbeddedResourcesOrThrow();
                }
                catch (BadImageFormatException)
                {
                    diagnostics.Add(new CSDiagnosticInfo(ErrorCode.ERR_BindToBogus, m), NoLocation.Singleton);
                    continue;
                }

                foreach (var resource in resources)
                {
                    yield return resource.Name;
                }
            }
        }

        internal override EmitDifferenceResult EmitDifference(
            EmitBaseline baseline,
            IEnumerable<SemanticEdit> edits,
            Func<ISymbol, bool> isAddedSymbol,
            Stream metadataStream,
            Stream ilStream,
            Stream pdbStream,
            ICollection<MethodDefinitionHandle> updatedMethods,
            CompilationTestData testData,
            CancellationToken cancellationToken)
        {
            return EmitHelpers.EmitDifference(
                this,
                baseline,
                edits,
                isAddedSymbol,
                metadataStream,
                ilStream,
                pdbStream,
                updatedMethods,
                testData,
                cancellationToken);
        }

        internal string GetRuntimeMetadataVersion(EmitOptions emitOptions, DiagnosticBag diagnostics)
        {
            string runtimeMDVersion = GetRuntimeMetadataVersion(emitOptions);
            if (runtimeMDVersion != null)
            {
                return runtimeMDVersion;
            }

            DiagnosticBag runtimeMDVersionDiagnostics = DiagnosticBag.GetInstance();
            runtimeMDVersionDiagnostics.Add(ErrorCode.WRN_NoRuntimeMetadataVersion, NoLocation.Singleton);
            if (!FilterAndAppendAndFreeDiagnostics(diagnostics, ref runtimeMDVersionDiagnostics))
            {
                return null;
            }

            return string.Empty; //prevent emitter from crashing.
        }

        private string GetRuntimeMetadataVersion(EmitOptions emitOptions)
        {
            var corAssembly = Assembly.CorLibrary as Symbols.Metadata.PE.PEAssemblySymbol;

            if ((object)corAssembly != null)
            {
                return corAssembly.Assembly.ManifestModule.MetadataVersion;
            }

            return emitOptions.RuntimeMetadataVersion;
        }

        private static void AddDebugSourceDocumentsForChecksumDirectives(
            PEModuleBuilder moduleBeingBuilt,
            SyntaxTree tree,
            DiagnosticBag diagnostics)
        {
            var checksumDirectives = tree.GetRoot().GetDirectives(d => d.Kind() == SyntaxKind.PragmaChecksumDirectiveTrivia &&
                                                                 !d.ContainsDiagnostics);

            foreach (var directive in checksumDirectives)
            {
                var checksumDirective = (PragmaChecksumDirectiveTriviaSyntax)directive;
                var path = checksumDirective.File.ValueText;

                var checksumText = checksumDirective.Bytes.ValueText;
                var normalizedPath = moduleBeingBuilt.NormalizeDebugDocumentPath(path, basePath: tree.FilePath);
                var existingDoc = moduleBeingBuilt.TryGetDebugDocumentForNormalizedPath(normalizedPath);

                // duplicate checksum pragmas are valid as long as values match
                // if we have seen this document already, check for matching values.
                if (existingDoc != null)
                {
                    // pragma matches a file path on an actual tree.
                    // Dev12 compiler just ignores the pragma in this case which means that
                    // checksum of the actual tree always wins and no warning is given.
                    // We will continue doing the same.
                    if (existingDoc.IsComputedChecksum)
                    {
                        continue;
                    }

                    var checksumAndAlgorithm = existingDoc.ChecksumAndAlgorithm;
                    if (ChecksumMatches(checksumText, checksumAndAlgorithm.Item1))
                    {
                        var guid = Guid.Parse(checksumDirective.Guid.ValueText);
                        if (guid == checksumAndAlgorithm.Item2)
                        {
                            // all parts match, nothing to do
                            continue;
                        }
                    }

                    // did not match to an existing document
                    // produce a warning and ignore the pragma
                    diagnostics.Add(ErrorCode.WRN_ConflictingChecksum, new SourceLocation(checksumDirective), path);
                }
                else
                {
                    var newDocument = new Cci.DebugSourceDocument(
                        normalizedPath,
                        Cci.DebugSourceDocument.CorSymLanguageTypeCSharp,
                        MakeChecksumBytes(checksumDirective.Bytes.ValueText),
                        Guid.Parse(checksumDirective.Guid.ValueText));

                    moduleBeingBuilt.AddDebugDocument(newDocument);
                }
            }
        }

        private static bool ChecksumMatches(string bytesText, ImmutableArray<byte> bytes)
        {
            if (bytesText.Length != bytes.Length * 2)
            {
                return false;
            }

            for (int i = 0, len = bytesText.Length / 2; i < len; i++)
            {
                // 1A  in text becomes   0x1A
                var b = SyntaxFacts.HexValue(bytesText[i * 2]) * 16 +
                        SyntaxFacts.HexValue(bytesText[i * 2 + 1]);

                if (b != bytes[i])
                {
                    return false;
                }
            }

            return true;
        }

        private static ImmutableArray<byte> MakeChecksumBytes(string bytesText)
        {
            int length = bytesText.Length / 2;
            var builder = ArrayBuilder<byte>.GetInstance(length);

            for (int i = 0; i < length; i++)
            {
                // 1A  in text becomes   0x1A
                var b = SyntaxFacts.HexValue(bytesText[i * 2]) * 16 +
                        SyntaxFacts.HexValue(bytesText[i * 2 + 1]);

                builder.Add((byte)b);
            }

            return builder.ToImmutableAndFree();
        }

        private static Cci.DebugSourceDocument MakeDebugSourceDocumentForTree(string normalizedPath, SyntaxTree tree)
        {
            return new Cci.DebugSourceDocument(normalizedPath, Cci.DebugSourceDocument.CorSymLanguageTypeCSharp, () => tree.GetChecksumAndAlgorithm());
        }

        private void SetupWin32Resources(PEModuleBuilder moduleBeingBuilt, Stream win32Resources, DiagnosticBag diagnostics)
        {
            if (win32Resources == null)
                return;

            switch (DetectWin32ResourceForm(win32Resources))
            {
                case Win32ResourceForm.COFF:
                    moduleBeingBuilt.Win32ResourceSection = MakeWin32ResourcesFromCOFF(win32Resources, diagnostics);
                    break;
                case Win32ResourceForm.RES:
                    moduleBeingBuilt.Win32Resources = MakeWin32ResourceList(win32Resources, diagnostics);
                    break;
                default:
                    diagnostics.Add(ErrorCode.ERR_BadWin32Res, NoLocation.Singleton, "Unrecognized file format.");
                    break;
            }
        }

        internal override bool HasCodeToEmit()
        {
            foreach (var syntaxTree in this.SyntaxTrees)
            {
                var unit = syntaxTree.GetCompilationUnitRoot();
                if (unit.Members.Count > 0)
                {
                    return true;
                }
            }

            return false;
        }

        #endregion

        #region Common Members

        protected override Compilation CommonWithReferences(IEnumerable<MetadataReference> newReferences)
        {
            return WithReferences(newReferences);
        }

        protected override Compilation CommonWithAssemblyName(string assemblyName)
        {
            return WithAssemblyName(assemblyName);
        }

        protected override IAssemblySymbol CommonAssembly
        {
            get { return this.Assembly; }
        }

        protected override INamespaceSymbol CommonGlobalNamespace
        {
            get { return this.GlobalNamespace; }
        }

        protected override CompilationOptions CommonOptions
        {
            get { return _options; }
        }

        protected override SemanticModel CommonGetSemanticModel(SyntaxTree syntaxTree, bool ignoreAccessibility)
        {
            return this.GetSemanticModel((SyntaxTree)syntaxTree, ignoreAccessibility);
        }

        protected override IEnumerable<SyntaxTree> CommonSyntaxTrees
        {
            get
            {
                return this.SyntaxTrees;
            }
        }

        protected override Compilation CommonAddSyntaxTrees(IEnumerable<SyntaxTree> trees)
        {
            return this.AddSyntaxTrees(trees);
        }

        protected override Compilation CommonRemoveSyntaxTrees(IEnumerable<SyntaxTree> trees)
        {
            return this.RemoveSyntaxTrees(trees);
        }

        protected override Compilation CommonRemoveAllSyntaxTrees()
        {
            return this.RemoveAllSyntaxTrees();
        }

        protected override Compilation CommonReplaceSyntaxTree(SyntaxTree oldTree, SyntaxTree newTree)
        {
            return this.ReplaceSyntaxTree((SyntaxTree)oldTree, (SyntaxTree)newTree);
        }

        protected override Compilation CommonWithOptions(CompilationOptions options)
        {
            return this.WithOptions((CSharpCompilationOptions)options);
        }

        protected override Compilation CommonWithScriptCompilationInfo(ScriptCompilationInfo info)
        {
            return this.WithScriptCompilationInfo((CSharpScriptCompilationInfo)info);
        }

        protected override bool CommonContainsSyntaxTree(SyntaxTree syntaxTree)
        {
            return this.ContainsSyntaxTree(syntaxTree);
        }

        protected override ISymbol CommonGetAssemblyOrModuleSymbol(MetadataReference reference)
        {
            return this.GetAssemblyOrModuleSymbol(reference);
        }

        protected override Compilation CommonClone()
        {
            return this.Clone();
        }

        protected override IModuleSymbol CommonSourceModule
        {
            get { return this.SourceModule; }
        }

        protected override INamedTypeSymbol CommonGetSpecialType(SpecialType specialType)
        {
            return this.GetSpecialType(specialType);
        }

        protected override INamespaceSymbol CommonGetCompilationNamespace(INamespaceSymbol namespaceSymbol)
        {
            return this.GetCompilationNamespace(namespaceSymbol);
        }

        protected override INamedTypeSymbol CommonGetTypeByMetadataName(string metadataName)
        {
            return this.GetTypeByMetadataName(metadataName);
        }

        protected override INamedTypeSymbol CommonScriptClass
        {
            get { return this.ScriptClass; }
        }

        protected override IArrayTypeSymbol CommonCreateArrayTypeSymbol(ITypeSymbol elementType, int rank)
        {
            return CreateArrayTypeSymbol(elementType.EnsureCSharpSymbolOrNull<ITypeSymbol, TypeSymbol>("elementType"), rank);
        }

        protected override IPointerTypeSymbol CommonCreatePointerTypeSymbol(ITypeSymbol elementType)
        {
            return CreatePointerTypeSymbol(elementType.EnsureCSharpSymbolOrNull<ITypeSymbol, TypeSymbol>("elementType"));
        }

        protected override INamedTypeSymbol CommonCreateTupleTypeSymbol(ImmutableArray<ITypeSymbol> elementTypes, ImmutableArray<string> elementNames)
        {
            if (elementTypes.IsDefault)
            {
                throw new ArgumentNullException(nameof(elementTypes));
            }

            if (elementTypes.Length <= 1)
            {
                throw new ArgumentException(CodeAnalysisResources.TuplesNeedAtLeastTwoElements, nameof(elementNames));
            }

            CheckTupleElementNames(elementTypes.Length, elementNames);

            var typesBuilder = ArrayBuilder<TypeSymbol>.GetInstance(elementTypes.Length);
            for (int i = 0; i < elementTypes.Length; i++)
            {
                if (elementTypes[i] == null)
                {
                    throw new ArgumentNullException($"{nameof(elementTypes)}[{i}]");
                }

                typesBuilder.Add(elementTypes[i].EnsureCSharpSymbolOrNull<ITypeSymbol, TypeSymbol>($"{nameof(elementTypes)}[{i}]"));
            }

            return TupleTypeSymbol.Create(null, // no location for the type declaration
                                          typesBuilder.ToImmutableAndFree(), default(ImmutableArray<Location>), elementNames, this);
        }

        /// <summary>
        /// Check that if any names are provided, their number matches the expected cardinality and they are not null.
        /// </summary>
        private static void CheckTupleElementNames(int cardinality, ImmutableArray<string> elementNames)
        {
            if (!elementNames.IsDefault)
            {
                if (elementNames.Length != cardinality)
                {
                    throw new ArgumentException(CodeAnalysisResources.TupleNamesAllOrNone, nameof(elementNames));
                }

                for (int i = 0; i < elementNames.Length; i++)
                {
                    if ((object)elementNames[i] == null)
                    {
                        throw new ArgumentNullException($"{nameof(elementNames)}[{i}]");
                    }
                }
            }
        }

        protected override INamedTypeSymbol CommonCreateTupleTypeSymbol(INamedTypeSymbol underlyingType, ImmutableArray<string> elementNames)
        {
            if ((object)underlyingType == null)
            {
                throw new ArgumentNullException(nameof(underlyingType));
            }

            var csharpUnderlyingTuple = underlyingType.EnsureCSharpSymbolOrNull<INamedTypeSymbol, NamedTypeSymbol>(nameof(underlyingType));

            int cardinality;
            if (!csharpUnderlyingTuple.IsTupleCompatible(out cardinality))
            {
                throw new ArgumentException(CodeAnalysisResources.TupleUnderlyingTypeMustBeTupleCompatible, nameof(underlyingType));
            }

            CheckTupleElementNames(cardinality, elementNames);

            return TupleTypeSymbol.Create(csharpUnderlyingTuple, elementNames);
        }

        protected override ITypeSymbol CommonDynamicType
        {
            get { return DynamicType; }
        }

        protected override INamedTypeSymbol CommonObjectType
        {
            get { return this.ObjectType; }
        }

        protected override IMethodSymbol CommonGetEntryPoint(CancellationToken cancellationToken)
        {
            return this.GetEntryPoint(cancellationToken);
        }

        internal override int CompareSourceLocations(Location loc1, Location loc2)
        {
            Debug.Assert(loc1.IsInSource);
            Debug.Assert(loc2.IsInSource);

            var comparison = CompareSyntaxTreeOrdering(loc1.SourceTree, loc2.SourceTree);
            if (comparison != 0)
            {
                return comparison;
            }

            return loc1.SourceSpan.Start - loc2.SourceSpan.Start;
        }

        /// <summary>
        /// Return true if there is a source declaration symbol name that meets given predicate.
        /// </summary>
        public override bool ContainsSymbolsWithName(Func<string, bool> predicate, SymbolFilter filter = SymbolFilter.TypeAndMember, CancellationToken cancellationToken = default(CancellationToken))
        {
            if (predicate == null)
            {
                throw new ArgumentNullException(nameof(predicate));
            }

            if (filter == SymbolFilter.None)
            {
                throw new ArgumentException(CSharpResources.NoNoneSearchCriteria, nameof(filter));
            }

            return DeclarationTable.ContainsName(this.MergedRootDeclaration, predicate, filter, cancellationToken);
        }

        /// <summary>
        /// Return source declaration symbols whose name meets given predicate.
        /// </summary>
        public override IEnumerable<ISymbol> GetSymbolsWithName(Func<string, bool> predicate, SymbolFilter filter = SymbolFilter.TypeAndMember, CancellationToken cancellationToken = default(CancellationToken))
        {
            if (predicate == null)
            {
                throw new ArgumentNullException(nameof(predicate));
            }

            if (filter == SymbolFilter.None)
            {
                throw new ArgumentException(CSharpResources.NoNoneSearchCriteria, nameof(filter));
            }

            return new SymbolSearcher(this).GetSymbolsWithName(predicate, filter, cancellationToken);
        }

        #endregion

        /// <summary>
        /// Returns if the compilation has all of the members necessary to emit metadata about 
        /// dynamic types.
        /// </summary>
        /// <returns></returns>
        internal bool HasDynamicEmitAttributes()
        {
            return
                (object)GetWellKnownTypeMember(WellKnownMember.System_Runtime_CompilerServices_DynamicAttribute__ctor) != null &&
                (object)GetWellKnownTypeMember(WellKnownMember.System_Runtime_CompilerServices_DynamicAttribute__ctorTransformFlags) != null;
        }

        internal bool HasTupleNamesAttributes =>
            (object)GetWellKnownTypeMember(WellKnownMember.System_Runtime_CompilerServices_TupleElementNamesAttribute__ctorTransformNames) != null;

        /// <summary>
        /// Returns whether the compilation has the Boolean type and if it's good.
        /// </summary>
        /// <returns>Returns true if Boolean is present and healthy.</returns>
        internal bool CanEmitBoolean() => CanEmitSpecialType(SpecialType.System_Boolean);

        internal bool CanEmitSpecialType(SpecialType type)
        {
            var typeSymbol = GetSpecialType(type);
            var diagnostic = typeSymbol.GetUseSiteDiagnostic();
            return (diagnostic == null) || (diagnostic.Severity != DiagnosticSeverity.Error);
        }

        internal override AnalyzerDriver AnalyzerForLanguage(ImmutableArray<DiagnosticAnalyzer> analyzers, AnalyzerManager analyzerManager)
        {
            Func<SyntaxNode, SyntaxKind> getKind = node => node.Kind();
            Func<SyntaxTrivia, bool> isComment = trivia => trivia.Kind() == SyntaxKind.SingleLineCommentTrivia || trivia.Kind() == SyntaxKind.MultiLineCommentTrivia;
            return new AnalyzerDriver<SyntaxKind>(analyzers, getKind, analyzerManager, isComment);
        }

        internal void SymbolDeclaredEvent(Symbol symbol)
        {
            EventQueue?.TryEnqueue(new SymbolDeclaredCompilationEvent(this, symbol));
        }

        /// <summary>
        /// Determine if enum arrays can be initialized using block initialization.
        /// </summary>
        /// <returns>True if it's safe to use block initialization for enum arrays.</returns>
        /// <remarks>
        /// In NetFx 4.0, block array initializers do not work on all combinations of {32/64 X Debug/Retail} when array elements are enums.
        /// This is fixed in 4.5 thus enabling block array initialization for a very common case.
        /// We look for the presence of <see cref="System.Runtime.GCLatencyMode.SustainedLowLatency"/> which was introduced in .Net 4.5
        /// </remarks>
        internal bool EnableEnumArrayBlockInitialization
        {
            get
            {
                var sustainedLowLatency = GetWellKnownTypeMember(WellKnownMember.System_Runtime_GCLatencyMode__SustainedLowLatency);
                return sustainedLowLatency != null && sustainedLowLatency.ContainingAssembly == Assembly.CorLibrary;
            }
        }

        private class SymbolSearcher
        {
            private readonly Dictionary<Declaration, NamespaceOrTypeSymbol> _cache;
            private readonly CSharpCompilation _compilation;

            public SymbolSearcher(CSharpCompilation compilation)
            {
                _cache = new Dictionary<Declaration, NamespaceOrTypeSymbol>();
                _compilation = compilation;
            }

            public IEnumerable<ISymbol> GetSymbolsWithName(Func<string, bool> predicate, SymbolFilter filter, CancellationToken cancellationToken)
            {
                var result = new HashSet<ISymbol>();
                var spine = new List<MergedNamespaceOrTypeDeclaration>();

                AppendSymbolsWithName(spine, _compilation.MergedRootDeclaration, predicate, filter, result, cancellationToken);

                return result;
            }

            private void AppendSymbolsWithName(
                List<MergedNamespaceOrTypeDeclaration> spine, MergedNamespaceOrTypeDeclaration current,
                Func<string, bool> predicate, SymbolFilter filter, HashSet<ISymbol> set, CancellationToken cancellationToken)
            {
                var includeNamespace = (filter & SymbolFilter.Namespace) == SymbolFilter.Namespace;
                var includeType = (filter & SymbolFilter.Type) == SymbolFilter.Type;
                var includeMember = (filter & SymbolFilter.Member) == SymbolFilter.Member;

                if (current.Kind == DeclarationKind.Namespace)
                {
                    if (includeNamespace && predicate(current.Name))
                    {
                        var container = GetSpineSymbol(spine);
                        var symbol = GetSymbol(container, current);
                        if (symbol != null)
                        {
                            set.Add(symbol);
                        }
                    }
                }
                else
                {
                    if (includeType && predicate(current.Name))
                    {
                        var container = GetSpineSymbol(spine);
                        var symbol = GetSymbol(container, current);
                        if (symbol != null)
                        {
                            set.Add(symbol);
                        }
                    }

                    if (includeMember)
                    {
                        AppendMemberSymbolsWithName(spine, current, predicate, set, cancellationToken);
                    }
                }

                spine.Add(current);

                foreach (var child in current.Children.OfType<MergedNamespaceOrTypeDeclaration>())
                {
                    if (includeMember || includeType)
                    {
                        AppendSymbolsWithName(spine, child, predicate, filter, set, cancellationToken);
                        continue;
                    }

                    if (child.Kind == DeclarationKind.Namespace)
                    {
                        AppendSymbolsWithName(spine, child, predicate, filter, set, cancellationToken);
                    }
                }

                // pop last one
                spine.RemoveAt(spine.Count - 1);
            }

            private void AppendMemberSymbolsWithName(
                List<MergedNamespaceOrTypeDeclaration> spine, MergedNamespaceOrTypeDeclaration current,
                Func<string, bool> predicate, HashSet<ISymbol> set, CancellationToken cancellationToken)
            {
                spine.Add(current);

                var container = GetSpineSymbol(spine);
                if (container != null)
                {
                    foreach (var member in container.GetMembers())
                    {
                        if (!member.IsTypeOrTypeAlias() &&
                            (member.CanBeReferencedByName || member.IsExplicitInterfaceImplementation() || member.IsIndexer()) &&
                            predicate(member.Name))
                        {
                            set.Add(member);
                        }
                    }
                }

                spine.RemoveAt(spine.Count - 1);
            }

            private NamespaceOrTypeSymbol GetSpineSymbol(List<MergedNamespaceOrTypeDeclaration> spine)
            {
                if (spine.Count == 0)
                {
                    return null;
                }

                var symbol = GetCachedSymbol(spine[spine.Count - 1]);
                if (symbol != null)
                {
                    return symbol;
                }

                var current = _compilation.GlobalNamespace as NamespaceOrTypeSymbol;
                for (var i = 1; i < spine.Count; i++)
                {
                    current = GetSymbol(current, spine[i]);
                }

                return current;
            }

            private NamespaceOrTypeSymbol GetCachedSymbol(MergedNamespaceOrTypeDeclaration declaration)
            {
                NamespaceOrTypeSymbol symbol;
                if (_cache.TryGetValue(declaration, out symbol))
                {
                    return symbol;
                }

                return null;
            }

            private NamespaceOrTypeSymbol GetSymbol(NamespaceOrTypeSymbol container, MergedNamespaceOrTypeDeclaration declaration)
            {
                if (container == null)
                {
                    return _compilation.GlobalNamespace;
                }

                if (declaration.Kind == DeclarationKind.Namespace)
                {
                    AddCache(container.GetMembers(declaration.Name).OfType<NamespaceOrTypeSymbol>());
                }
                else
                {
                    AddCache(container.GetTypeMembers(declaration.Name));
                }

                return GetCachedSymbol(declaration);
            }

            private void AddCache(IEnumerable<NamespaceOrTypeSymbol> symbols)
            {
                foreach (var symbol in symbols)
                {
                    var mergedNamespace = symbol as MergedNamespaceSymbol;
                    if (mergedNamespace != null)
                    {
                        _cache[mergedNamespace.ConstituentNamespaces.OfType<SourceNamespaceSymbol>().First().MergedDeclaration] = symbol;
                        continue;
                    }

                    var sourceNamespace = symbol as SourceNamespaceSymbol;
                    if (sourceNamespace != null)
                    {
                        _cache[sourceNamespace.MergedDeclaration] = sourceNamespace;
                        continue;
                    }

                    var sourceType = symbol as SourceMemberContainerTypeSymbol;
                    if (sourceType != null)
                    {
                        _cache[sourceType.MergedDeclaration] = sourceType;
                    }
                }
            }
        }
    }
}<|MERGE_RESOLUTION|>--- conflicted
+++ resolved
@@ -1678,16 +1678,12 @@
             }
         }
 
-<<<<<<< HEAD
         internal Binder GetBinder(SyntaxReference reference, SourceMemberContainerTypeSymbol traitHostType = null)
         {
             return GetBinderFactory(reference.SyntaxTree, traitHostType).GetBinder((CSharpSyntaxNode)reference.GetSyntax());
         }
 
         internal Binder GetBinder(CSharpSyntaxNode syntax, SourceMemberContainerTypeSymbol traitHostType = null)
-=======
-        internal Binder GetBinder(CSharpSyntaxNode syntax)
->>>>>>> 8ed8ebfd
         {
             return GetBinderFactory(syntax.SyntaxTree, traitHostType).GetBinder(syntax);
         }
