--- conflicted
+++ resolved
@@ -1581,20 +1581,10 @@
             }
         }
 
-<<<<<<< HEAD
-
-        private static bool IsMissingName(NameSyntax name)
-        {
-            return name.Kind == SyntaxKind.IdentifierName && ((IdentifierNameSyntax)name).Identifier.IsMissing;
-        }
-
         private TypeDeclarationSyntax ParseClassOrStructOrInterfaceDeclaration(
             SyntaxListBuilder<AttributeListSyntax> attributes,
             SyntaxList<MetaDecorationSyntax> metaclasses,
             SyntaxListBuilder modifiers)
-=======
-        private TypeDeclarationSyntax ParseClassOrStructOrInterfaceDeclaration(SyntaxListBuilder<AttributeListSyntax> attributes, SyntaxListBuilder modifiers)
->>>>>>> 8ed8ebfd
         {
             Debug.Assert(this.CurrentToken.Kind == SyntaxKind.ClassKeyword || this.CurrentToken.Kind == SyntaxKind.StructKeyword || this.CurrentToken.Kind == SyntaxKind.InterfaceKeyword);
 
@@ -2130,13 +2120,10 @@
                 case SyntaxKind.OpenBracketToken:
                 case SyntaxKind.ImplicitKeyword:
                 case SyntaxKind.ExplicitKeyword:
-<<<<<<< HEAD
+                case SyntaxKind.OpenParenToken:    //tuple
+                case SyntaxKind.RefKeyword:
                 // decorators
                 case SyntaxKind.PercentToken:
-=======
-                case SyntaxKind.OpenParenToken:    //tuple
-                case SyntaxKind.RefKeyword:
->>>>>>> 8ed8ebfd
                     return true;
 
                 default:
@@ -2331,11 +2318,7 @@
 
                         var identifier = this.EatToken();
 
-<<<<<<< HEAD
-                        return this.ParseMethodDeclaration(attributes, metaDecorations, modifiers, voidType, explicitInterfaceOpt: null, identifier: identifier, typeParameterList: null);
-=======
-                        return this.ParseMethodDeclaration(attributes, modifiers, null, voidType, explicitInterfaceOpt: null, identifier: identifier, typeParameterList: null);
->>>>>>> 8ed8ebfd
+                        return this.ParseMethodDeclaration(attributes, metaDecorations, modifiers, null, voidType, explicitInterfaceOpt: null, identifier: identifier, typeParameterList: null);
                     }
                 }
 
@@ -2488,8 +2471,7 @@
                         ErrorCode.ERR_BadModifierLocation,
                         misplacedModifier.Text);
 
-<<<<<<< HEAD
-                    var incompleteMember = _syntaxFactory.IncompleteMember(attributes, modifiers.ToTokenList(), type);
+                    var incompleteMember = _syntaxFactory.IncompleteMember(attributes, modifiers.ToTokenList(), refKeyword, type);
 
                     // we found an incomplete member declaration with a decorator: ignore the decorator without displaying an error
                     if (metaDecorations.Count > 0)
@@ -2498,43 +2480,19 @@
                     }
 
                     return incompleteMember;
-=======
-                    return _syntaxFactory.IncompleteMember(attributes, modifiers.ToTokenList(), refKeyword, type);
->>>>>>> 8ed8ebfd
-                }
-
-parse_member_name:;
+                }
+
+                parse_member_name:;
                 // If we've seen the ref keyword, we know we must have an indexer, method, or property.
                 if (refKeyword == null)
                 {
-<<<<<<< HEAD
-                    return this.ParseOperatorDeclaration(attributes, metaDecorations, modifiers, type);
-                }
-
-                if (IsFieldDeclaration(isEvent: false))
-                {
-                    if (acceptStatement)
-=======
                     // Check here for operators
                     // Allow old-style implicit/explicit casting operator syntax, just so we can give a better error
                     if (IsOperatorKeyword())
->>>>>>> 8ed8ebfd
-                    {
-                        return this.ParseOperatorDeclaration(attributes, modifiers, type);
-                    }
-
-<<<<<<< HEAD
-                    var fieldDeclaration = this.ParseNormalFieldDeclaration(attributes, modifiers, type, parentKind);
-
-                    // we found a field declaration with a decorator: ignore the decorator and put an error on it
-                    if (metaDecorations.Count > 0)
-                    {
-                        metaDecorations[0] = this.AddError(metaDecorations[0], ErrorCode.ERR_DecoratorOnIncompatibleMember);
-                        fieldDeclaration = AddLeadingSkippedSyntax(fieldDeclaration, metaDecorations.ToListNode());
-                    }
-
-                    return fieldDeclaration;
-=======
+                    {
+                        return this.ParseOperatorDeclaration(attributes, metaDecorations, modifiers, type);
+                    }
+
                     if (IsFieldDeclaration(isEvent: false))
                     {
                         if (acceptStatement)
@@ -2543,9 +2501,17 @@
                             _termState |= TerminatorState.IsPossibleStatementStartOrStop;
                         }
 
-                        return this.ParseNormalFieldDeclaration(attributes, modifiers, type, parentKind);
-                    }
->>>>>>> 8ed8ebfd
+                        var fieldDeclaration = this.ParseNormalFieldDeclaration(attributes, modifiers, type, parentKind);
+
+                        // we found a field declaration with a decorator: ignore the decorator and put an error on it
+                        if (metaDecorations.Count > 0)
+                        {
+                            metaDecorations[0] = this.AddError(metaDecorations[0], ErrorCode.ERR_DecoratorOnIncompatibleMember);
+                            fieldDeclaration = AddLeadingSkippedSyntax(fieldDeclaration, metaDecorations.ToListNode());
+                        }
+
+                        return fieldDeclaration;
+                    }
                 }
 
                 // At this point we can either have indexers, methods, or 
@@ -2560,18 +2526,13 @@
                 // We need to consume a bad member and try again.
                 if (explicitInterfaceOpt == null && identifierOrThisOpt == null && typeParameterListOpt == null)
                 {
-<<<<<<< HEAD
-                    if (attributes.Count == 0 && metaDecorations.Count == 0 && modifiers.Count == 0 && type.IsMissing)
-=======
-                    if (attributes.Count == 0 && modifiers.Count == 0 && type.IsMissing && refKeyword == null)
->>>>>>> 8ed8ebfd
+                    if (attributes.Count == 0 && metaDecorations.Count == 0 && modifiers.Count == 0 && type.IsMissing && refKeyword == null)
                     {
                         // we haven't advanced, the caller needs to consume the tokens ahead
                         return null;
                     }
 
-<<<<<<< HEAD
-                    var incompleteMember = _syntaxFactory.IncompleteMember(attributes, modifiers.ToTokenList(), type.IsMissing ? null : type);
+                    var incompleteMember = _syntaxFactory.IncompleteMember(attributes, modifiers.ToTokenList(), refKeyword, type.IsMissing ? null : type);
 
                     // we found an incomplete member declaration with a decorator: ignore the decorator without displaying an error
                     if (metaDecorations.Count > 0)
@@ -2579,9 +2540,6 @@
                         incompleteMember = AddLeadingSkippedSyntax(incompleteMember, metaDecorations.ToListNode());
                     }
 
-=======
-                    var incompleteMember = _syntaxFactory.IncompleteMember(attributes, modifiers.ToTokenList(), refKeyword, type.IsMissing ? null : type);
->>>>>>> 8ed8ebfd
                     if (incompleteMember.ContainsDiagnostics)
                     {
                         return incompleteMember;
@@ -2624,11 +2582,7 @@
 
                 if (identifierOrThisOpt.Kind == SyntaxKind.ThisKeyword)
                 {
-<<<<<<< HEAD
-                    return this.ParseIndexerDeclaration(attributes, metaDecorations, modifiers, type, explicitInterfaceOpt, identifierOrThisOpt, typeParameterListOpt);
-=======
-                    return this.ParseIndexerDeclaration(attributes, modifiers, refKeyword, type, explicitInterfaceOpt, identifierOrThisOpt, typeParameterListOpt);
->>>>>>> 8ed8ebfd
+                    return this.ParseIndexerDeclaration(attributes, metaDecorations, modifiers, refKeyword, type, explicitInterfaceOpt, identifierOrThisOpt, typeParameterListOpt);
                 }
                 else
                 {
@@ -2636,19 +2590,11 @@
                     {
                         case SyntaxKind.OpenBraceToken:
                         case SyntaxKind.EqualsGreaterThanToken:
-<<<<<<< HEAD
-                            return this.ParsePropertyDeclaration(attributes, metaDecorations, modifiers, type, explicitInterfaceOpt, identifierOrThisOpt, typeParameterListOpt);
+                            return this.ParsePropertyDeclaration(attributes, metaDecorations, modifiers, refKeyword, type, explicitInterfaceOpt, identifierOrThisOpt, typeParameterListOpt);
 
                         default:
                             // treat anything else as a method.
-                            return this.ParseMethodDeclaration(attributes, metaDecorations, modifiers, type, explicitInterfaceOpt, identifierOrThisOpt, typeParameterListOpt);
-=======
-                            return this.ParsePropertyDeclaration(attributes, modifiers, refKeyword, type, explicitInterfaceOpt, identifierOrThisOpt, typeParameterListOpt);
-
-                        default:
-                            // treat anything else as a method.
-                            return this.ParseMethodDeclaration(attributes, modifiers, refKeyword, type, explicitInterfaceOpt, identifierOrThisOpt, typeParameterListOpt);
->>>>>>> 8ed8ebfd
+                            return this.ParseMethodDeclaration(attributes, metaDecorations, modifiers, refKeyword, type, explicitInterfaceOpt, identifierOrThisOpt, typeParameterListOpt);
                     }
                 }
             }
