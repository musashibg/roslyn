﻿// Copyright (c) Microsoft.  All Rights Reserved.  Licensed under the Apache License, Version 2.0.  See License.txt in the project root for license information.

using Microsoft.CodeAnalysis.CSharp.Symbols;
using Microsoft.CodeAnalysis.CSharp.Symbols.Meta;
using Microsoft.CodeAnalysis.CSharp.Syntax;
using Roslyn.Utilities;
using System.Collections.Immutable;
using System.Diagnostics;
using System.Globalization;
using System.Linq;
using System.Threading;

namespace Microsoft.CodeAnalysis.CSharp.Symbols
{
    internal sealed class SourceMemberMethodSymbol : SourceMethodSymbol
    {
        private readonly ImmutableArray<TypeParameterSymbol> _typeParameters;
        private readonly TypeSymbol _explicitInterfaceType;
        private readonly string _name;
        private readonly bool _isExpressionBodied;
        private readonly RefKind _refKind;

        private ImmutableArray<MethodSymbol> _lazyExplicitInterfaceImplementations;
        private ImmutableArray<CustomModifier> _lazyReturnTypeCustomModifiers;
        private ImmutableArray<ParameterSymbol> _lazyParameters;
        private TypeSymbol _lazyReturnType;
        private bool _lazyIsVararg;

        /// <summary>
        /// A collection of type parameter constraints, populated when
        /// constraints for the first type parameter is requested.
        /// </summary>
        private ImmutableArray<TypeParameterConstraintClause> _lazyTypeParameterConstraints;

        /// <summary>
        /// If this symbol represents a partial method definition or implementation part, its other part (if any).
        /// This should be set, if at all, before this symbol appears among the members of its owner.  
        /// The implementation part is not listed among the "members" of the enclosing type.
        /// </summary>
        private SourceMemberMethodSymbol _otherPartOfPartial;

        public static SourceMemberMethodSymbol CreateMethodSymbol(
            NamedTypeSymbol containingType,
            Binder bodyBinder,
            MethodDeclarationSyntax syntax,
            DiagnosticBag diagnostics,
            bool isImportedFromTrait = false)
        {
            var interfaceSpecifier = syntax.ExplicitInterfaceSpecifier;
            var nameToken = syntax.Identifier;

            TypeSymbol explicitInterfaceType;
            string discardedAliasQualifier;
            var name = ExplicitInterfaceHelpers.GetMemberNameAndInterfaceSymbol(bodyBinder, interfaceSpecifier, nameToken.ValueText, diagnostics, out explicitInterfaceType, out discardedAliasQualifier);
            var location = new SourceLocation(nameToken);

            var methodKind = interfaceSpecifier == null
                ? MethodKind.Ordinary
                : MethodKind.ExplicitInterfaceImplementation;

<<<<<<< HEAD
            return new SourceMemberMethodSymbol(containingType, explicitInterfaceType, name, location, bodyBinder, syntax, methodKind, diagnostics, isImportedFromTrait);
=======
            return new SourceMemberMethodSymbol(containingType, explicitInterfaceType, name, location, syntax, methodKind, diagnostics);
>>>>>>> 8ed8ebfd
        }

        private SourceMemberMethodSymbol(
            NamedTypeSymbol containingType,
            TypeSymbol explicitInterfaceType,
            string name,
            Location location,
            MethodDeclarationSyntax syntax,
            MethodKind methodKind,
            DiagnosticBag diagnostics,
            bool isImportedFromTrait) :
            base(containingType,
                 syntax.GetReference(),
                 // Prefer a block body if both exist
                 syntax.Body?.GetReference() ?? syntax.ExpressionBody?.GetReference(),
                 location)
        {
            _name = name;
            _explicitInterfaceType = explicitInterfaceType;

            SyntaxTokenList modifiers = syntax.Modifiers;

            // The following two values are used to compute and store the initial value of the flags
            // However, these two components are placeholders; the correct value will be
            // computed lazily later and then the flags will be fixed up.
            const bool returnsVoid = false;

            var firstParam = syntax.ParameterList.Parameters.FirstOrDefault();
            bool isExtensionMethod = firstParam != null &&
                !firstParam.IsArgList &&
                firstParam.Modifiers.Any(SyntaxKind.ThisKeyword);

            bool modifierErrors;
            var declarationModifiers = this.MakeModifiers(modifiers, methodKind, location, diagnostics, out modifierErrors);

            var isMetadataVirtualIgnoringModifiers = (object)explicitInterfaceType != null; //explicit impls must be marked metadata virtual

            this.MakeFlags(methodKind, declarationModifiers, returnsVoid, isExtensionMethod, isMetadataVirtualIgnoringModifiers, isImportedFromTrait);

            _typeParameters = (syntax.Arity == 0) ?
                ImmutableArray<TypeParameterSymbol>.Empty :
                MakeTypeParameters(syntax, diagnostics);

            bool hasBlockBody = syntax.Body != null;
            _isExpressionBodied = !hasBlockBody && syntax.ExpressionBody != null;

            if (hasBlockBody || _isExpressionBodied)
            {
                CheckModifiersForBody(location, diagnostics);
            }

            _refKind = syntax.RefKeyword.Kind().GetRefKind();

            var info = ModifierUtils.CheckAccessibility(this.DeclarationModifiers);
            if (info != null)
            {
                diagnostics.Add(info, location);
            }
        }

        public override bool ReturnsVoid
        {
            get
            {
                LazyMethodChecks();
                return base.ReturnsVoid;
            }
        }

        private void MethodChecks(MethodDeclarationSyntax syntax, Binder withTypeParamsBinder, DiagnosticBag diagnostics)
        {
            SyntaxToken arglistToken;

            // Constraint checking for parameter and return types must be delayed until
            // the method has been added to the containing type member list since
            // evaluating the constraints may depend on accessing this method from
            // the container (comparing this method to others to find overrides for
            // instance). Constraints are checked in AfterAddingTypeMembersChecks.
            var signatureBinder = withTypeParamsBinder.WithAdditionalFlagsAndContainingMemberOrLambda(BinderFlags.SuppressConstraintChecks, this);

            _lazyParameters = ParameterHelpers.MakeParameters(signatureBinder, this, syntax.ParameterList, true, out arglistToken, diagnostics, false);
            _lazyIsVararg = (arglistToken.Kind() == SyntaxKind.ArgListKeyword);
            _lazyReturnType = signatureBinder.BindType(syntax.ReturnType, diagnostics);

            if (_lazyReturnType.IsRestrictedType())
            {
                if (_lazyReturnType.SpecialType == SpecialType.System_TypedReference &&
                    (this.ContainingType.SpecialType == SpecialType.System_TypedReference || this.ContainingType.SpecialType == SpecialType.System_ArgIterator))
                {
                    // Two special cases: methods in the special types TypedReference and ArgIterator are allowed to return TypedReference
                }
                else
                {
                    // Method or delegate cannot return type '{0}'
                    diagnostics.Add(ErrorCode.ERR_MethodReturnCantBeRefAny, syntax.ReturnType.Location, _lazyReturnType);
                }
            }

            var returnsVoid = _lazyReturnType.SpecialType == SpecialType.System_Void;
            if (this.RefKind != RefKind.None && returnsVoid)
            {
                diagnostics.Add(ErrorCode.ERR_VoidReturningMethodCannotReturnByRef, syntax.RefKeyword.GetLocation());
            }

            // set ReturnsVoid flag
            this.SetReturnsVoid(returnsVoid);

            var location = this.Locations[0];
            this.CheckEffectiveAccessibility(_lazyReturnType, _lazyParameters, diagnostics);

            // Checks taken from MemberDefiner::defineMethod
            if (this.Name == WellKnownMemberNames.DestructorName && this.ParameterCount == 0 && this.Arity == 0 && this.ReturnsVoid)
            {
                diagnostics.Add(ErrorCode.WRN_FinalizeMethod, location);
            }

            // errors relevant for extension methods
            if (IsExtensionMethod)
            {
                var parameter0Type = this.Parameters[0].Type;
                if (!parameter0Type.IsValidExtensionParameterType())
                {
                    // Duplicate Dev10 behavior by selecting the parameter type.
                    var parameterSyntax = syntax.ParameterList.Parameters[0];
                    Debug.Assert(parameterSyntax.Type != null);
                    var loc = parameterSyntax.Type.Location;
                    diagnostics.Add(ErrorCode.ERR_BadTypeforThis, loc, parameter0Type);
                }
                else if ((object)ContainingType.ContainingType != null)
                {
                    diagnostics.Add(ErrorCode.ERR_ExtensionMethodsDecl, location, ContainingType.Name);
                }
                else if (!ContainingType.IsScriptClass && !(ContainingType.IsStatic && ContainingType.Arity == 0))
                {
                    // Duplicate Dev10 behavior by selecting the containing type identifier. However if there
                    // is no containing type (in the interactive case for instance), select the method identifier.
                    var typeDecl = syntax.Parent as TypeDeclarationSyntax;
                    var identifier = (typeDecl != null) ? typeDecl.Identifier : syntax.Identifier;
                    var loc = identifier.GetLocation();
                    diagnostics.Add(ErrorCode.ERR_BadExtensionAgg, loc);
                }
                else if (!IsStatic)
                {
                    diagnostics.Add(ErrorCode.ERR_BadExtensionMeth, location);
                }
                else
                {
                    // Verify ExtensionAttribute is available.
                    var attributeConstructor = withTypeParamsBinder.Compilation.GetWellKnownTypeMember(WellKnownMember.System_Runtime_CompilerServices_ExtensionAttribute__ctor);
                    if ((object)attributeConstructor == null)
                    {
                        var memberDescriptor = WellKnownMembers.GetDescriptor(WellKnownMember.System_Runtime_CompilerServices_ExtensionAttribute__ctor);
                        // do not use Binder.ReportUseSiteErrorForAttributeCtor in this case, because we'll need to report a special error id, not a generic use site error.
                        diagnostics.Add(
                            ErrorCode.ERR_ExtensionAttrNotFound,
                            syntax.ParameterList.Parameters[0].Modifiers.FirstOrDefault(SyntaxKind.ThisKeyword).GetLocation(),
                            memberDescriptor.DeclaringTypeMetadataName);
                    }
                }
            }

            if (this.MethodKind == MethodKind.UserDefinedOperator)
            {
                foreach (var p in this.Parameters)
                {
                    if (p.RefKind != RefKind.None)
                    {
                        diagnostics.Add(ErrorCode.ERR_IllegalRefParam, location);
                        break;
                    }
                }
            }
            else if (IsPartial)
            {
                // check that there are no out parameters in a partial
                foreach (var p in this.Parameters)
                {
                    if (p.RefKind == RefKind.Out)
                    {
                        diagnostics.Add(ErrorCode.ERR_PartialMethodCannotHaveOutParameters, location);
                        break;
                    }
                }

                if (MethodKind == MethodKind.ExplicitInterfaceImplementation)
                {
                    diagnostics.Add(ErrorCode.ERR_PartialMethodNotExplicit, location);
                }

                if (!ContainingType.IsPartial() || ContainingType.IsInterface)
                {
                    diagnostics.Add(ErrorCode.ERR_PartialMethodOnlyInPartialClass, location);
                }
            }

            if (!IsPartial)
            {
                LazyAsyncMethodChecks(CancellationToken.None);
                Debug.Assert(state.HasComplete(CompletionPart.FinishAsyncMethodChecks));
            }

            // The runtime will not treat this method as an override or implementation of another
            // method unless both the signatures and the custom modifiers match.  Hence, in the
            // case of overrides and *explicit* implementations, we need to copy the custom modifiers
            // that are in the signature of the overridden/implemented method.  (From source, we know
            // that there can only be one such method, so there are no conflicts.)  This is
            // unnecessary for implicit implementations because, if the custom modifiers don't match,
            // we'll insert a bridge method (an explicit implementation that delegates to the implicit
            // implementation) with the correct custom modifiers 
            // (see SourceNamedTypeSymbol.ImplementInterfaceMember).

            // Note: we're checking if the syntax indicates explicit implementation rather,
            // than if explicitInterfaceType is null because we don't want to look for an
            // overridden property if this is supposed to be an explicit implementation.
            if (syntax.ExplicitInterfaceSpecifier == null)
            {
                Debug.Assert(_lazyExplicitInterfaceImplementations.IsDefault);
                _lazyExplicitInterfaceImplementations = ImmutableArray<MethodSymbol>.Empty;

                // This value may not be correct, but we need something while we compute this.OverriddenMethod.
                // May be re-assigned below.
                Debug.Assert(_lazyReturnTypeCustomModifiers.IsDefault);
                _lazyReturnTypeCustomModifiers = ImmutableArray<CustomModifier>.Empty;

                // If this method is an override, we may need to copy custom modifiers from
                // the overridden method (so that the runtime will recognize it as an override).
                // We check for this case here, while we can still modify the parameters and
                // return type without losing the appearance of immutability.
                if (this.IsOverride)
                {
                    // This computation will necessarily be performed with partially incomplete
                    // information.  There is no way we can determine the complete signature
                    // (i.e. including custom modifiers) until we have found the method that
                    // this method overrides.  To accommodate this, MethodSymbol.OverriddenOrHiddenMembers
                    // is written to allow relaxed matching of custom modifiers for source methods,
                    // on the assumption that they will be updated appropriately.
                    MethodSymbol overriddenMethod = this.OverriddenMethod;

                    if ((object)overriddenMethod != null)
                    {
                        CustomModifierUtils.CopyMethodCustomModifiers(overriddenMethod, this, out _lazyReturnType, out _lazyReturnTypeCustomModifiers, out _lazyParameters, alsoCopyParamsModifier: true);
                    }
                }
            }
            else if ((object)_explicitInterfaceType != null)
            {
                //do this last so that it can assume the method symbol is constructed (except for ExplicitInterfaceImplementation)
                MethodSymbol implementedMethod = this.FindExplicitlyImplementedMethod(_explicitInterfaceType, syntax.Identifier.ValueText, syntax.ExplicitInterfaceSpecifier, diagnostics);

                if ((object)implementedMethod != null)
                {
                    Debug.Assert(_lazyExplicitInterfaceImplementations.IsDefault);
                    _lazyExplicitInterfaceImplementations = ImmutableArray.Create<MethodSymbol>(implementedMethod);

                    CustomModifierUtils.CopyMethodCustomModifiers(implementedMethod, this, out _lazyReturnType, out _lazyReturnTypeCustomModifiers, out _lazyParameters, alsoCopyParamsModifier: false);
                }
                else
                {
                    Debug.Assert(_lazyExplicitInterfaceImplementations.IsDefault);
                    _lazyExplicitInterfaceImplementations = ImmutableArray<MethodSymbol>.Empty;

                    Debug.Assert(_lazyReturnTypeCustomModifiers.IsDefault);
                    _lazyReturnTypeCustomModifiers = ImmutableArray<CustomModifier>.Empty;
                }
            }

            CheckModifiers(location, diagnostics);
        }

        // This is also used for async lambdas.  Probably not the best place to locate this method, but where else could it go?
        internal static void ReportAsyncParameterErrors(MethodSymbol method, DiagnosticBag diagnostics, Location location)
        {
            if (method.IsAsync)
            {
                foreach (var parameter in method.Parameters)
                {
                    var loc = parameter.Locations.Any() ? parameter.Locations[0] : location;
                    if (parameter.RefKind != RefKind.None)
                    {
                        diagnostics.Add(ErrorCode.ERR_BadAsyncArgType, loc);
                    }
                    else if (parameter.Type.IsUnsafe())
                    {
                        diagnostics.Add(ErrorCode.ERR_UnsafeAsyncArgType, loc);
                    }
                    else if (parameter.Type.IsRestrictedType())
                    {
                        diagnostics.Add(ErrorCode.ERR_BadSpecialByRefLocal, loc, parameter.Type);
                    }
                }
            }
        }

        protected sealed override void LazyAsyncMethodChecks(CancellationToken cancellationToken)
        {
            Debug.Assert(this.IsPartial == state.HasComplete(CompletionPart.FinishMethodChecks),
                "Partial methods complete method checks during construction.  " +
                "Other methods can't complete method checks before executing this method.");

            if (!this.IsAsync)
            {
                if (state.NotePartComplete(CompletionPart.StartAsyncMethodChecks))
                {
                    if (IsPartialDefinition && (object)PartialImplementationPart == null)
                    {
                        DeclaringCompilation.SymbolDeclaredEvent(this);
                    }

                    state.NotePartComplete(CompletionPart.FinishAsyncMethodChecks);
                }
                else
                {
                    state.SpinWaitComplete(CompletionPart.FinishAsyncMethodChecks, cancellationToken);
                }

                return;
            }

            DiagnosticBag diagnostics = DiagnosticBag.GetInstance();
            Location errorLocation = this.Locations[0];

            Debug.Assert(this.RefKind == RefKind.None);
            if (!this.IsGenericTaskReturningAsync(this.DeclaringCompilation) && !this.IsTaskReturningAsync(this.DeclaringCompilation) && !this.IsVoidReturningAsync())
            {
                // The return type of an async method must be void, Task or Task<T>
                diagnostics.Add(ErrorCode.ERR_BadAsyncReturn, errorLocation);
            }

            for (NamedTypeSymbol curr = this.ContainingType; (object)curr != null; curr = curr.ContainingType)
            {
                var sourceNamedTypeSymbol = curr as SourceNamedTypeSymbol;
                if ((object)sourceNamedTypeSymbol != null && sourceNamedTypeSymbol.HasSecurityCriticalAttributes)
                {
                    diagnostics.Add(ErrorCode.ERR_SecurityCriticalOrSecuritySafeCriticalOnAsyncInClassOrStruct, errorLocation);
                    break;
                }
            }

            if ((this.ImplementationAttributes & System.Reflection.MethodImplAttributes.Synchronized) != 0)
            {
                diagnostics.Add(ErrorCode.ERR_SynchronizedAsyncMethod, errorLocation);
            }

            if (diagnostics.IsEmptyWithoutResolution)
            {
                ReportAsyncParameterErrors(this, diagnostics, errorLocation);
            }

            if (state.NotePartComplete(CompletionPart.StartAsyncMethodChecks))
            {
                AddDeclarationDiagnostics(diagnostics);
                if (IsPartialDefinition) DeclaringCompilation.SymbolDeclaredEvent(this);
                state.NotePartComplete(CompletionPart.FinishAsyncMethodChecks);
            }
            else
            {
                state.SpinWaitComplete(CompletionPart.FinishAsyncMethodChecks, cancellationToken);
            }

            diagnostics.Free();
        }

        protected override void MethodChecks(DiagnosticBag diagnostics)
        {
            var syntax = GetSyntax();
            var withTypeParamsBinder = this.DeclaringCompilation.GetBinderFactory(syntax.SyntaxTree).GetBinder(syntax.ReturnType, syntax, this);
            MethodChecks(syntax, withTypeParamsBinder, diagnostics);
        }

        internal MethodDeclarationSyntax GetSyntax()
        {
            Debug.Assert(syntaxReferenceOpt != null);
            return (MethodDeclarationSyntax)syntaxReferenceOpt.GetSyntax();
        }

        public override ImmutableArray<TypeParameterSymbol> TypeParameters
        {
            get { return _typeParameters; }
        }

        internal TypeParameterConstraintKind GetTypeParameterConstraints(int ordinal)
        {
            var clause = this.GetTypeParameterConstraintClause(ordinal);
            return (clause != null) ? clause.Constraints : TypeParameterConstraintKind.None;
        }

        internal ImmutableArray<TypeSymbol> GetTypeParameterConstraintTypes(int ordinal)
        {
            var clause = this.GetTypeParameterConstraintClause(ordinal);
            return (clause != null) ? clause.ConstraintTypes : ImmutableArray<TypeSymbol>.Empty;
        }

        private TypeParameterConstraintClause GetTypeParameterConstraintClause(int ordinal)
        {
            if (_lazyTypeParameterConstraints.IsDefault)
            {
                var diagnostics = DiagnosticBag.GetInstance();
                if (ImmutableInterlocked.InterlockedInitialize(ref _lazyTypeParameterConstraints, MakeTypeParameterConstraints(diagnostics)))
                {
                    this.AddDeclarationDiagnostics(diagnostics);
                }
                diagnostics.Free();
            }

            var clauses = _lazyTypeParameterConstraints;
            return (clauses.Length > 0) ? clauses[ordinal] : null;
        }

        private ImmutableArray<TypeParameterConstraintClause> MakeTypeParameterConstraints(DiagnosticBag diagnostics)
        {
            var typeParameters = this.TypeParameters;
            if (typeParameters.Length == 0)
            {
                return ImmutableArray<TypeParameterConstraintClause>.Empty;
            }

            var syntax = GetSyntax();
            var constraintClauses = syntax.ConstraintClauses;
            if (constraintClauses.Count == 0)
            {
                return ImmutableArray<TypeParameterConstraintClause>.Empty;
            }

            var syntaxTree = syntax.SyntaxTree;
            var compilation = this.DeclaringCompilation;
            var binderFactory = compilation.GetBinderFactory(syntaxTree);
            var binder = binderFactory.GetBinder(constraintClauses[0]);

            // Wrap binder from factory in a generic constraints specific binder
            // to avoid checking constraints when binding type names.
            Debug.Assert(!binder.Flags.Includes(BinderFlags.GenericConstraintsClause));
            binder = binder.WithAdditionalFlags(BinderFlags.GenericConstraintsClause | BinderFlags.SuppressConstraintChecks);

            var result = binder.BindTypeParameterConstraintClauses(this, typeParameters, constraintClauses, diagnostics);
            this.CheckConstraintTypesVisibility(new SourceLocation(syntax.Identifier), result, diagnostics);
            return result;
        }

        public override bool IsVararg
        {
            get
            {
                LazyMethodChecks();
                return _lazyIsVararg;
            }
        }

        public override ImmutableArray<Location> Locations
        {
            get
            {
                return this.locations;
            }
        }

        internal override int ParameterCount
        {
            get
            {
                return !_lazyParameters.IsDefault ? _lazyParameters.Length : GetSyntax().ParameterList.ParameterCount;
            }
        }

        public override ImmutableArray<ParameterSymbol> Parameters
        {
            get
            {
                LazyMethodChecks();
                return _lazyParameters;
            }
        }

        internal override RefKind RefKind
        {
            get { return _refKind; }
        }

        public override TypeSymbol ReturnType
        {
            get
            {
                LazyMethodChecks();
                return _lazyReturnType;
            }
        }

        internal static void InitializePartialMethodParts(SourceMemberMethodSymbol definition, SourceMemberMethodSymbol implementation)
        {
            Debug.Assert(definition.IsPartialDefinition);
            Debug.Assert(implementation.IsPartialImplementation);
            Debug.Assert((object)definition._otherPartOfPartial == null);
            Debug.Assert((object)implementation._otherPartOfPartial == null);

            definition._otherPartOfPartial = implementation;
            implementation._otherPartOfPartial = definition;
        }

        /// <summary>
        /// If this is a partial implementation part returns the definition part and vice versa.
        /// </summary>
        internal SourceMemberMethodSymbol OtherPartOfPartial
        {
            get { return _otherPartOfPartial; }
        }

        /// <summary>
        /// Returns true if this symbol represents a partial method definition (the part that specifies a signature but no body).
        /// </summary>
        internal bool IsPartialDefinition
        {
            get
            {
                return this.IsPartial
                    && this.BodySyntax == null;
            }
        }

        /// <summary>
        /// Returns true if this symbol represents a partial method implementation (the part that specifies both signature and body).
        /// </summary>
        internal bool IsPartialImplementation
        {
            get
            {
                return this.IsPartial
                    && this.BodySyntax != null;
            }
        }

        /// <summary>
        /// True if this is a partial method that doesn't have an implementation part.
        /// </summary>
        internal bool IsPartialWithoutImplementation
        {
            get
            {
                return this.IsPartialDefinition && (object)_otherPartOfPartial == null;
            }
        }

        /// <summary>
        /// Returns the implementation part of a partial method definition, 
        /// or null if this is not a partial method or it is the definition part.
        /// </summary>
        internal SourceMemberMethodSymbol SourcePartialDefinition
        {
            get
            {
                return this.IsPartialImplementation ? _otherPartOfPartial : null;
            }
        }

        /// <summary>
        /// Returns the definition part of a partial method implementation, 
        /// or null if this is not a partial method or it is the implementation part.
        /// </summary>
        internal SourceMemberMethodSymbol SourcePartialImplementation
        {
            get
            {
                return this.IsPartialDefinition ? _otherPartOfPartial : null;
            }
        }

        public override MethodSymbol PartialDefinitionPart
        {
            get
            {
                return SourcePartialDefinition;
            }
        }

        public override MethodSymbol PartialImplementationPart
        {
            get
            {
                return SourcePartialImplementation;
            }
        }

        public override string GetDocumentationCommentXml(CultureInfo preferredCulture = null, bool expandIncludes = false, CancellationToken cancellationToken = default(CancellationToken))
        {
            return SourceDocumentationCommentUtils.GetAndCacheDocumentationComment(this.SourcePartialImplementation ?? this, expandIncludes, ref lazyDocComment);
        }

        internal override bool IsExplicitInterfaceImplementation
        {
            get
            {
                return this.GetSyntax().ExplicitInterfaceSpecifier != null;
            }
        }

        public override ImmutableArray<MethodSymbol> ExplicitInterfaceImplementations
        {
            get
            {
                LazyMethodChecks();
                return _lazyExplicitInterfaceImplementations;
            }
        }

        public override ImmutableArray<CustomModifier> ReturnTypeCustomModifiers
        {
            get
            {
                LazyMethodChecks();
                return _lazyReturnTypeCustomModifiers;
            }
        }

        public override string Name
        {
            get
            {
                return _name;
            }
        }

        protected override SourceMethodSymbol BoundAttributesSource
        {
            get
            {
                return this.SourcePartialDefinition;
            }
        }

        internal override OneOrMany<SyntaxList<AttributeListSyntax>> GetAttributeDeclarations()
        {
            if ((object)this.SourcePartialImplementation != null)
            {
                return OneOrMany.Create(ImmutableArray.Create(AttributeDeclarationSyntaxList, this.SourcePartialImplementation.AttributeDeclarationSyntaxList));
            }
            else
            {
                return OneOrMany.Create(AttributeDeclarationSyntaxList);
            }
        }

        private SyntaxList<AttributeListSyntax> AttributeDeclarationSyntaxList
        {
            get
            {
                var sourceContainer = this.ContainingType as SourceMemberContainerTypeSymbol;
                if ((object)sourceContainer != null && sourceContainer.AnyMemberHasAttributes)
                {
                    return this.GetSyntax().AttributeLists;
                }

                return default(SyntaxList<AttributeListSyntax>);
            }
        }

        internal override bool IsExpressionBodied
        {
            get { return _isExpressionBodied; }
        }

        private DeclarationModifiers MakeModifiers(SyntaxTokenList modifiers, MethodKind methodKind, Location location, DiagnosticBag diagnostics, out bool modifierErrors)
        {
            bool isInterface = this.ContainingType.IsInterface;
            var defaultAccess = isInterface ? DeclarationModifiers.Public : DeclarationModifiers.Private;

            // Check that the set of modifiers is allowed
            var allowedModifiers = DeclarationModifiers.Partial | DeclarationModifiers.Unsafe;

            if (methodKind != MethodKind.ExplicitInterfaceImplementation)
            {
                allowedModifiers |= DeclarationModifiers.New;

                if (!isInterface)
                {
                    allowedModifiers |=
                        DeclarationModifiers.AccessibilityMask |
                        DeclarationModifiers.Sealed |
                        DeclarationModifiers.Abstract |
                        DeclarationModifiers.Static |
                        DeclarationModifiers.Virtual |
                        DeclarationModifiers.Override;
                }
            }

            if (!isInterface)
            {
                allowedModifiers |= DeclarationModifiers.Extern |
                    DeclarationModifiers.Async;
            }

            var mods = ModifierUtils.MakeAndCheckNontypeMemberModifiers(modifiers, defaultAccess, allowedModifiers, location, diagnostics, out modifierErrors);

            this.CheckUnsafeModifier(mods, diagnostics);

            mods = AddImpliedModifiers(mods, isInterface, methodKind);
            return mods;
        }

        private static DeclarationModifiers AddImpliedModifiers(DeclarationModifiers mods, bool containingTypeIsInterface, MethodKind methodKind)
        {
            // Let's overwrite modifiers for interface and explicit interface implementation methods with what they are supposed to be. 
            // Proper errors must have been reported by now.
            if (containingTypeIsInterface)
            {
                mods = (mods & ~DeclarationModifiers.AccessibilityMask) | DeclarationModifiers.Public | DeclarationModifiers.Abstract;
            }
            else if (methodKind == MethodKind.ExplicitInterfaceImplementation)
            {
                mods = (mods & ~DeclarationModifiers.AccessibilityMask) | DeclarationModifiers.Private;
            }
            return mods;
        }

        private ImmutableArray<TypeParameterSymbol> MakeTypeParameters(MethodDeclarationSyntax syntax, DiagnosticBag diagnostics)
        {
            Debug.Assert(syntax.TypeParameterList != null);

            OverriddenMethodTypeParameterMapBase typeMap = null;
            if (this.IsOverride)
            {
                typeMap = new OverriddenMethodTypeParameterMap(this);
            }
            else if (this.IsExplicitInterfaceImplementation)
            {
                typeMap = new ExplicitInterfaceMethodTypeParameterMap(this);
            }

            var typeParameters = syntax.TypeParameterList.Parameters;
            var result = ArrayBuilder<TypeParameterSymbol>.GetInstance();

            for (int ordinal = 0; ordinal < typeParameters.Count; ordinal++)
            {
                var parameter = typeParameters[ordinal];
                var identifier = parameter.Identifier;
                var location = identifier.GetLocation();
                var name = identifier.ValueText;

                // Note: It is not an error to have a type parameter named the same as its enclosing method: void M<M>() {}

                for (int i = 0; i < result.Count; i++)
                {
                    if (name == result[i].Name)
                    {
                        diagnostics.Add(ErrorCode.ERR_DuplicateTypeParameter, location, name);
                        break;
                    }
                }

                var tpEnclosing = ContainingType.FindEnclosingTypeParameter(name);
                if ((object)tpEnclosing != null)
                {
                    // Type parameter '{0}' has the same name as the type parameter from outer type '{1}'
                    diagnostics.Add(ErrorCode.WRN_TypeParameterSameAsOuterTypeParameter, location, name, tpEnclosing.ContainingType);
                }

                var syntaxRefs = ImmutableArray.Create(parameter.GetReference());
                var locations = ImmutableArray.Create(location);
                var typeParameter = (typeMap != null) ?
                    (TypeParameterSymbol)new SourceOverridingMethodTypeParameterSymbol(
                        typeMap,
                        name,
                        ordinal,
                        locations,
                        syntaxRefs) :
                    new SourceMethodTypeParameterSymbol(
                        this,
                        name,
                        ordinal,
                        locations,
                        syntaxRefs);

                result.Add(typeParameter);
            }

            return result.ToImmutableAndFree();
        }

        private void CheckModifiers(Location location, DiagnosticBag diagnostics)
        {
            const DeclarationModifiers partialMethodInvalidModifierMask = (DeclarationModifiers.AccessibilityMask & ~DeclarationModifiers.Private) |
                     DeclarationModifiers.Virtual |
                     DeclarationModifiers.Abstract |
                     DeclarationModifiers.Override |
                     DeclarationModifiers.New |
                     DeclarationModifiers.Sealed |
                     DeclarationModifiers.Extern;

            if (IsPartial && !ReturnsVoid)
            {
                diagnostics.Add(ErrorCode.ERR_PartialMethodMustReturnVoid, location);
            }
            else if (IsPartial && !ContainingType.IsInterface && (DeclarationModifiers & partialMethodInvalidModifierMask) != 0)
            {
                diagnostics.Add(ErrorCode.ERR_PartialMethodInvalidModifier, location);
            }
            else if (this.DeclaredAccessibility == Accessibility.Private && (IsVirtual || IsAbstract || IsOverride))
            {
                diagnostics.Add(ErrorCode.ERR_VirtualPrivate, location, this);
            }
            else if (IsStatic && (IsOverride || IsVirtual || IsAbstract))
            {
                // A static member '{0}' cannot be marked as override, virtual, or abstract
                diagnostics.Add(ErrorCode.ERR_StaticNotVirtual, location, this);
            }
            else if (IsOverride && (IsNew || IsVirtual))
            {
                // A member '{0}' marked as override cannot be marked as new or virtual
                diagnostics.Add(ErrorCode.ERR_OverrideNotNew, location, this);
            }
            else if (IsSealed && !IsOverride)
            {
                // '{0}' cannot be sealed because it is not an override
                diagnostics.Add(ErrorCode.ERR_SealedNonOverride, location, this);
            }
            else if (IsSealed && ContainingType.TypeKind == TypeKind.Struct)
            {
                // The modifier '{0}' is not valid for this item
                diagnostics.Add(ErrorCode.ERR_BadMemberFlag, location, SyntaxFacts.GetText(SyntaxKind.SealedKeyword));
            }
            else if (!ContainingType.IsInterfaceType() && _lazyReturnType.IsStatic)
            {
                // '{0}': static types cannot be used as return types
                diagnostics.Add(ErrorCode.ERR_ReturnTypeIsStaticClass, location, _lazyReturnType);
            }
            else if (IsAbstract && IsExtern)
            {
                diagnostics.Add(ErrorCode.ERR_AbstractAndExtern, location, this);
            }
            else if (IsAbstract && IsSealed)
            {
                diagnostics.Add(ErrorCode.ERR_AbstractAndSealed, location, this);
            }
            else if (IsAbstract && IsVirtual)
            {
                diagnostics.Add(ErrorCode.ERR_AbstractNotVirtual, location, this);
            }
            else if (IsAbstract && ContainingType.TypeKind == TypeKind.Struct)
            {
                // The modifier '{0}' is not valid for this item
                diagnostics.Add(ErrorCode.ERR_BadMemberFlag, location, SyntaxFacts.GetText(SyntaxKind.AbstractKeyword));
            }
            else if (IsVirtual && ContainingType.TypeKind == TypeKind.Struct)
            {
                // The modifier '{0}' is not valid for this item
                diagnostics.Add(ErrorCode.ERR_BadMemberFlag, location, SyntaxFacts.GetText(SyntaxKind.VirtualKeyword));
            }
            else if (IsAbstract && !ContainingType.IsAbstract && (ContainingType.TypeKind == TypeKind.Class || ContainingType.TypeKind == TypeKind.Submission))
            {
                // '{0}' is abstract but it is contained in non-abstract class '{1}'
                diagnostics.Add(ErrorCode.ERR_AbstractInConcreteClass, location, this, ContainingType);
            }
            else if (IsVirtual && ContainingType.IsSealed)
            {
                // '{0}' is a new virtual member in sealed class '{1}'
                diagnostics.Add(ErrorCode.ERR_NewVirtualInSealed, location, this, ContainingType);
            }
            else if (bodySyntaxReferenceOpt == null && IsAsync)
            {
                diagnostics.Add(ErrorCode.ERR_BadAsyncLacksBody, location);
            }
            else if (bodySyntaxReferenceOpt == null && !IsExtern && !IsAbstract && !IsPartial && !IsExpressionBodied)
            {
                diagnostics.Add(ErrorCode.ERR_ConcreteMissingBody, location, this);
            }
            else if (ContainingType.IsSealed && this.DeclaredAccessibility.HasProtected() && !this.IsOverride)
            {
                diagnostics.Add(AccessCheck.GetProtectedMemberInSealedTypeError(ContainingType), location, this);
            }
            else if (ContainingType.IsStatic && !IsStatic)
            {
                diagnostics.Add(ErrorCode.ERR_InstanceMemberInStaticClass, location, Name);
            }
            else if (_lazyIsVararg && (IsGenericMethod || ContainingType.IsGenericType || _lazyParameters.Length > 0 && _lazyParameters[_lazyParameters.Length - 1].IsParams))
            {
                diagnostics.Add(ErrorCode.ERR_BadVarargs, location);
            }
            else if (_lazyIsVararg && IsAsync)
            {
                diagnostics.Add(ErrorCode.ERR_VarargsAsync, location);
            }
        }

        internal override void AddSynthesizedAttributes(ModuleCompilationState compilationState, ref ArrayBuilder<SynthesizedAttributeData> attributes)
        {
            base.AddSynthesizedAttributes(compilationState, ref attributes);

            if (this.IsExtensionMethod)
            {
                // No need to check if [Extension] attribute was explicitly set since
                // we'll issue CS1112 error in those cases and won't generate IL.
                var compilation = this.DeclaringCompilation;

                AddSynthesizedAttribute(ref attributes, compilation.TrySynthesizeAttribute(
                    WellKnownMember.System_Runtime_CompilerServices_ExtensionAttribute__ctor));
            }
        }

        internal override void ForceComplete(SourceLocation locationOpt, CancellationToken cancellationToken)
        {
            var implementingPart = this.SourcePartialImplementation;
            if ((object)implementingPart != null)
            {
                implementingPart.ForceComplete(locationOpt, cancellationToken);
            }

            base.ForceComplete(locationOpt, cancellationToken);
        }

        internal override void AfterAddingTypeMembersChecks(ConversionsBase conversions, DiagnosticBag diagnostics)
        {
            // Check constraints on return type and parameters. Note: Dev10 uses the
            // method name location for any such errors. We'll do the same for return
            // type errors but for parameter errors, we'll use the parameter location.

            if ((object)_explicitInterfaceType != null)
            {
                var syntax = this.GetSyntax();
                Debug.Assert(syntax.ExplicitInterfaceSpecifier != null);
                _explicitInterfaceType.CheckAllConstraints(conversions, new SourceLocation(syntax.ExplicitInterfaceSpecifier.Name), diagnostics);
            }

            this.ReturnType.CheckAllConstraints(conversions, this.Locations[0], diagnostics);

            foreach (var parameter in this.Parameters)
            {
                parameter.Type.CheckAllConstraints(conversions, parameter.Locations[0], diagnostics);
            }

            var implementingPart = this.SourcePartialImplementation;
            if ((object)implementingPart != null)
            {
                PartialMethodChecks(this, implementingPart, diagnostics);
            }
        }

        /// <summary>
        /// Report differences between the defining and implementing
        /// parts of a partial method. Diagnostics are reported on the
        /// implementing part, matching Dev10 behavior.
        /// </summary>
        private static void PartialMethodChecks(SourceMemberMethodSymbol definition, SourceMemberMethodSymbol implementation, DiagnosticBag diagnostics)
        {
            Debug.Assert(!ReferenceEquals(definition, implementation));

            if (definition.IsStatic != implementation.IsStatic)
            {
                diagnostics.Add(ErrorCode.ERR_PartialMethodStaticDifference, implementation.Locations[0]);
            }

            if (definition.IsExtensionMethod != implementation.IsExtensionMethod)
            {
                diagnostics.Add(ErrorCode.ERR_PartialMethodExtensionDifference, implementation.Locations[0]);
            }

            if (definition.IsUnsafe != implementation.IsUnsafe && definition.CompilationAllowsUnsafe()) // Don't cascade.
            {
                diagnostics.Add(ErrorCode.ERR_PartialMethodUnsafeDifference, implementation.Locations[0]);
            }

            if (definition.IsParams() != implementation.IsParams())
            {
                diagnostics.Add(ErrorCode.ERR_PartialMethodParamsDifference, implementation.Locations[0]);
            }

            if (!HaveSameConstraints(definition, implementation))
            {
                diagnostics.Add(ErrorCode.ERR_PartialMethodInconsistentConstraints, implementation.Locations[0], implementation);
            }
        }

        /// <summary>
        /// Returns true if the two partial methods have the same constraints.
        /// </summary>
        private static bool HaveSameConstraints(SourceMemberMethodSymbol part1, SourceMemberMethodSymbol part2)
        {
            Debug.Assert(!ReferenceEquals(part1, part2));
            Debug.Assert(part1.Arity == part2.Arity);

            var typeParameters1 = part1.TypeParameters;

            int arity = typeParameters1.Length;
            if (arity == 0)
            {
                return true;
            }

            var typeParameters2 = part2.TypeParameters;
            var indexedTypeParameters = IndexedTypeParameterSymbol.Take(arity);
            var typeMap1 = new TypeMap(typeParameters1, indexedTypeParameters, allowAlpha: true);
            var typeMap2 = new TypeMap(typeParameters2, indexedTypeParameters, allowAlpha: true);

            return MemberSignatureComparer.HaveSameConstraints(typeParameters1, typeMap1, typeParameters2, typeMap2);
        }

        internal override bool CallsAreOmitted(SyntaxTree syntaxTree)
        {
            if (this.IsPartialWithoutImplementation)
            {
                return true;
            }

            return base.CallsAreOmitted(syntaxTree);
        }

        internal override bool GenerateDebugInfo => !IsAsync && !IsIterator;

        internal ImmutableDictionary<Symbol, ExtendedTypeInfo> DecoratorMethodVariableTypes { get; set; }
    }
}<|MERGE_RESOLUTION|>--- conflicted
+++ resolved
@@ -58,11 +58,7 @@
                 ? MethodKind.Ordinary
                 : MethodKind.ExplicitInterfaceImplementation;
 
-<<<<<<< HEAD
-            return new SourceMemberMethodSymbol(containingType, explicitInterfaceType, name, location, bodyBinder, syntax, methodKind, diagnostics, isImportedFromTrait);
-=======
-            return new SourceMemberMethodSymbol(containingType, explicitInterfaceType, name, location, syntax, methodKind, diagnostics);
->>>>>>> 8ed8ebfd
+            return new SourceMemberMethodSymbol(containingType, explicitInterfaceType, name, location, syntax, methodKind, diagnostics, isImportedFromTrait);
         }
 
         private SourceMemberMethodSymbol(
