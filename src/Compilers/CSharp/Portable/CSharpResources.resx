--- conflicted
+++ resolved
@@ -4917,7 +4917,9 @@
   <data name="ERR_ExplicitTupleElementNames" xml:space="preserve">
     <value>Cannot reference 'System.Runtime.CompilerServices.TupleElementNamesAttribute' explicitly. Use the tuple syntax to define tuple names.</value>
   </data>
-<<<<<<< HEAD
+  <data name="ERR_DeconstructCouldNotInferMergedType" xml:space="preserve">
+    <value>The type information on the left-hand-side '{0}' and right-hand-side '{1}' of the deconstruction was insufficient to infer a merged type.</value>
+  </data>
   <data name="ERR_DecoratorOnIncompatibleMember" xml:space="preserve">
     <value>Decorators are not allowed on fields and events</value>
   </data>
@@ -5121,9 +5123,5 @@
   </data>
   <data name="ERR_BadExpressionInDecoratorArgument" xml:space="preserve">
     <value>Decorator instantiation arguments may not contain complex-valued variables or expressions which alter the values of variables of the metaclass application method</value>
-=======
-  <data name="ERR_DeconstructCouldNotInferMergedType" xml:space="preserve">
-    <value>The type information on the left-hand-side '{0}' and right-hand-side '{1}' of the deconstruction was insufficient to infer a merged type.</value>
->>>>>>> 9662c503
   </data>
 </root>