﻿// Copyright (c) Microsoft.  All Rights Reserved.  Licensed under the Apache License, Version 2.0.  See License.txt in the project root for license information.

using System;
using System.Collections.Generic;
using System.Collections.Immutable;
using System.IO;
using System.Linq;
using System.Reflection;
using Microsoft.CodeAnalysis.CSharp.Symbols;
using Microsoft.CodeAnalysis.CSharp.Symbols.Metadata.PE;
using Microsoft.CodeAnalysis.CSharp.Syntax;
using Microsoft.CodeAnalysis.CSharp.Test.Utilities;
using Microsoft.CodeAnalysis.Emit;
using Microsoft.CodeAnalysis.Test.Utilities;
using Roslyn.Test.Utilities;
using Xunit;

namespace Microsoft.CodeAnalysis.CSharp.UnitTests
{
    public class AttributeTests : CompilingTestBase
    {
        #region Function Tests

        [Fact]
        public void TestAssemblyAttributes()
        {
            var source = CreateCompilationWithMscorlib(@"
using System;
using System.Runtime.CompilerServices;

[assembly: InternalsVisibleTo(""Roslyn.Compilers.UnitTests"")]
[assembly: InternalsVisibleTo(""Roslyn.Compilers.CSharp"")]
[assembly: InternalsVisibleTo(""Roslyn.Compilers.CSharp.UnitTests"")]
[assembly: InternalsVisibleTo(""Roslyn.Compilers.CSharp.Test.Utilities"")]

[assembly: InternalsVisibleTo(""Roslyn.Compilers.VisualBasic"")]
class C
{
    public static void Main() {}
}
");

            Action<ModuleSymbol> attributeValidator = (ModuleSymbol m) =>
            {
                Symbol assembly = m.ContainingSymbol;
                var attrs = assembly.GetAttributes();
                Assert.Equal(5, attrs.Length);
                attrs[0].VerifyValue(0, TypedConstantKind.Primitive, "Roslyn.Compilers.UnitTests");
                Assert.Equal(@"System.Runtime.CompilerServices.InternalsVisibleToAttribute(""Roslyn.Compilers.UnitTests"")", attrs[0].ToString());
                attrs[1].VerifyValue(0, TypedConstantKind.Primitive, "Roslyn.Compilers.CSharp");
                Assert.Equal(@"System.Runtime.CompilerServices.InternalsVisibleToAttribute(""Roslyn.Compilers.CSharp"")", attrs[1].ToString());
                attrs[2].VerifyValue(0, TypedConstantKind.Primitive, "Roslyn.Compilers.CSharp.UnitTests");
                Assert.Equal(@"System.Runtime.CompilerServices.InternalsVisibleToAttribute(""Roslyn.Compilers.CSharp.UnitTests"")", attrs[2].ToString());
                attrs[3].VerifyValue(0, TypedConstantKind.Primitive, "Roslyn.Compilers.CSharp.Test.Utilities");
                Assert.Equal(@"System.Runtime.CompilerServices.InternalsVisibleToAttribute(""Roslyn.Compilers.CSharp.Test.Utilities"")", attrs[3].ToString());
                attrs[4].VerifyValue(0, TypedConstantKind.Primitive, "Roslyn.Compilers.VisualBasic");
                Assert.Equal(@"System.Runtime.CompilerServices.InternalsVisibleToAttribute(""Roslyn.Compilers.VisualBasic"")", attrs[4].ToString());
            };

            // Verify attributes from source and then load metadata to see attributes are written correctly.
            CompileAndVerify(source, sourceSymbolValidator: attributeValidator, symbolValidator: null);
        }

        [WorkItem(984896)]
        [Fact]
        public void TestAssemblyAttributesErr()
        {
            string code = @"
using System;
using System.Collections.Generic;
using System.Linq;
using System.Linq.Expressions;
using System.Text;
using M = System.Math;

namespace My
{
    using A.B;

    // TODO: <Insert justification for suppressing TestId>
[System.Diagnostics.CodeAnalysis.SuppressMessageAttribute(""Test"",""TestId"",Justification=""<Pending>"")]
public unsafe partial class A : C, I
    {

    }
}
";

            var source = CreateCompilationWithMscorlibAndSystemCore(code);

            // the following should not crash
            source.GetDiagnosticsForSyntaxTree(CompilationStage.Compile, source.SyntaxTrees[0], null, true);
        }


        [Fact, WorkItem(545326, "DevDiv")]
        public void TestAssemblyAttributes_Bug13670()
        {
            var source = @"
using System;

[assembly: A(Derived.Str)]

public class A: Attribute
{
  public A(string x){}
  public static void Main() {}
}
public class Derived: Base
{
    internal const string Str = ""temp"";
    public override int Foo { get { return 1; } }
}
public class Base
{
    public virtual int Foo { get { return 0; } }
}
";
            CompileAndVerify(source);
        }

        [Fact]
        public void TestAssemblyAttributesReflection()
        {
            var compilation = CreateCompilationWithMscorlib(@"
using System.Reflection;
using System.Runtime.CompilerServices;
using System.Runtime.InteropServices;

// These are not pseduo attributes, but encoded as bits in metadata
[assembly: AssemblyAlgorithmId(System.Configuration.Assemblies.AssemblyHashAlgorithm.MD5)]
[assembly: AssemblyCultureAttribute("""")]
[assembly: AssemblyDelaySign(true)]
[assembly: AssemblyFlags(AssemblyNameFlags.Retargetable)]
[assembly: AssemblyKeyFile(""MyKey.snk"")]
[assembly: AssemblyKeyName(""Key Name"")]

[assembly: AssemblyVersion(""1.2.*"")]
[assembly: AssemblyFileVersionAttribute(""4.3.2.100"")]
class C
{
    public static void Main() {}
}
");

            var attrs = compilation.Assembly.GetAttributes();
            Assert.Equal(8, attrs.Length);

            foreach (var a in attrs)
            {
                switch (a.AttributeClass.Name)
                {
                    case "AssemblyAlgorithmIdAttribute":
                        a.VerifyValue(0, TypedConstantKind.Enum, (int)System.Configuration.Assemblies.AssemblyHashAlgorithm.MD5);
                        Assert.Equal(@"System.Reflection.AssemblyAlgorithmIdAttribute(System.Configuration.Assemblies.AssemblyHashAlgorithm.MD5)", a.ToString());
                        break;
                    case "AssemblyCultureAttribute":
                        a.VerifyValue(0, TypedConstantKind.Primitive, "");
                        Assert.Equal(@"System.Reflection.AssemblyCultureAttribute("""")", a.ToString());
                        break;
                    case "AssemblyDelaySignAttribute":
                        a.VerifyValue(0, TypedConstantKind.Primitive, true);
                        Assert.Equal(@"System.Reflection.AssemblyDelaySignAttribute(true)", a.ToString());
                        break;
                    case "AssemblyFlagsAttribute":
                        a.VerifyValue(0, TypedConstantKind.Enum, (int)AssemblyNameFlags.Retargetable);
                        Assert.Equal(@"System.Reflection.AssemblyFlagsAttribute(System.Reflection.AssemblyNameFlags.Retargetable)", a.ToString());
                        break;
                    case "AssemblyKeyFileAttribute":
                        a.VerifyValue(0, TypedConstantKind.Primitive, "MyKey.snk");
                        Assert.Equal(@"System.Reflection.AssemblyKeyFileAttribute(""MyKey.snk"")", a.ToString());
                        break;
                    case "AssemblyKeyNameAttribute":
                        a.VerifyValue(0, TypedConstantKind.Primitive, "Key Name");
                        Assert.Equal(@"System.Reflection.AssemblyKeyNameAttribute(""Key Name"")", a.ToString());
                        break;
                    case "AssemblyVersionAttribute":
                        a.VerifyValue(0, TypedConstantKind.Primitive, "1.2.*");
                        Assert.Equal(@"System.Reflection.AssemblyVersionAttribute(""1.2.*"")", a.ToString());
                        break;
                    case "AssemblyFileVersionAttribute":
                        a.VerifyValue(0, TypedConstantKind.Primitive, "4.3.2.100");
                        Assert.Equal(@"System.Reflection.AssemblyFileVersionAttribute(""4.3.2.100"")", a.ToString());
                        break;
                    default:
                        Assert.Equal("Unexpected Attr", a.AttributeClass.Name);
                        break;
                }
            }
        }

        // Verify that resolving an attribute defined within a class on a class does not cause infinite recursion
        [Fact]
        public void TestAttributesOnClassDefinedInClass()
        {
            var compilation = CreateCompilationWithMscorlib(@"
using System;
using System.Runtime.CompilerServices;

[A.X()]
public class A
{
    [AttributeUsage(AttributeTargets.All, allowMultiple = true)]
    public class XAttribute : Attribute
    {
    }
}
class C
{
    public static void Main() {}
}
");
            var attrs = compilation.SourceModule.GlobalNamespace.GetMember("A").GetAttributes();
            Assert.Equal(1, attrs.Length);
            Assert.Equal("A.XAttribute", attrs.First().AttributeClass.ToDisplayString());
        }

        [Fact]
        public void TestAttributesOnClassWithConstantDefinedInClass()
        {
            var compilation = CreateCompilationWithMscorlib(@"
using System;
[Attr(Foo.p)]
class Foo
{
    private const object p = null;
}
internal class AttrAttribute : Attribute
{
    public AttrAttribute(object p) { }
}
class C
{
    public static void Main() { }
}
");
            var attrs = compilation.SourceModule.GlobalNamespace.GetMember("Foo").GetAttributes();
            Assert.Equal(1, attrs.Length);
            attrs.First().VerifyValue<object>(0, TypedConstantKind.Primitive, null);
        }

        [Fact]
        public void TestAttributeEmit()
        {
            var compilation = CreateCompilationWithMscorlib(@"
using System;
public enum e1
{
    a,
    b,
    c
}

[AttributeUsage(AttributeTargets.All, AllowMultiple = true)]
class XAttribute : Attribute
{
    public XAttribute(int i)
    {
    }
    public XAttribute(int i, string s)
    {
    }
    public XAttribute(int i, string s, e1 e)
    {
    }
    public XAttribute(object[] o)
    {
    }
    public XAttribute(int[] i)
    {
    }
    public XAttribute(int[] i, string[] s)
    {
    }
    public XAttribute(int[] i, string[] s, e1[] e)
    {
    }
    public int pi { get; set; }
    public string ps { get; set; }
    public e1 pe { get; set; }
}

[X(1, ""hello"", e1.a)]
[X(new int[] { 1 }, new string[] { ""hello"" }, new e1[] { e1.a, e1.b, e1.c })]
[X(new object[] { 1, ""hello"", e1.a })]
class C
{
    public static void Main() {}
}
");
            var verifier = CompileAndVerify(compilation);
            verifier.VerifyIL("XAttribute..ctor(int)", @"{
  // Code size        7 (0x7)
  .maxstack  1
  IL_0000:  ldarg.0   
  IL_0001:  call       ""System.Attribute..ctor()""
  IL_0006:  ret       
}");
        }

        [Fact]
        public void TestAttributesOnClassProperty()
        {
            var compilation = CreateCompilationWithMscorlib(@"
using System;
public class A
{
    [CLSCompliant(true)]
    public string Prop
    {
        get { return null; }
    }
}
class C
{
    public static void Main() {}
}
");
            Action<ModuleSymbol> attributeValidator = (ModuleSymbol m) =>
            {
                var type = (NamedTypeSymbol)m.GlobalNamespace.GetMember("A");
                var prop = type.GetMember("Prop");
                var attrs = prop.GetAttributes();
                Assert.Equal(1, attrs.Length);
                attrs.First().VerifyValue(0, TypedConstantKind.Primitive, true);
                Assert.Equal("System.CLSCompliantAttribute", attrs.First().AttributeClass.ToDisplayString());
            };

            // Verify attributes from source and then load metadata to see attributes are written correctly.
            CompileAndVerify(compilation, sourceSymbolValidator: attributeValidator, symbolValidator: null);
        }

        [WorkItem(688268, "DevDiv")]
        [Fact]
        public void Bug688268()
        {
            var compilation = CreateCompilationWithMscorlib(@"
using System;
using System.Runtime.InteropServices;
using System.Security;

public interface I
{
    void _VtblGap1_30();
    void _VtblGaP1_30();
}
");
            System.Action<ModuleSymbol> metadataValidator =
                delegate (ModuleSymbol module)
            {
                var metadata = ((PEModuleSymbol)module).Module;

                var typeI = (PENamedTypeSymbol)module.GlobalNamespace.GetTypeMembers("I").Single();

                var methods = metadata.GetMethodsOfTypeOrThrow(typeI.Handle);
                Assert.Equal(2, methods.Count);

                var e = methods.GetEnumerator();
                e.MoveNext();
                var flags = metadata.GetMethodDefFlagsOrThrow(e.Current);
                Assert.Equal(
                    MethodAttributes.PrivateScope |
                    MethodAttributes.Public |
                    MethodAttributes.Virtual |
                    MethodAttributes.HideBySig |
                    MethodAttributes.VtableLayoutMask |
                    MethodAttributes.Abstract |
                    MethodAttributes.SpecialName |
                    MethodAttributes.RTSpecialName,
                    flags);

                e.MoveNext();
                flags = metadata.GetMethodDefFlagsOrThrow(e.Current);
                Assert.Equal(
                    MethodAttributes.PrivateScope |
                    MethodAttributes.Public |
                    MethodAttributes.Virtual |
                    MethodAttributes.HideBySig |
                    MethodAttributes.VtableLayoutMask |
                    MethodAttributes.Abstract,
                    flags);
            };

            CompileAndVerify(
                compilation,
                sourceSymbolValidator: null,
                symbolValidator: metadataValidator);
        }

        [Fact]
        public void TestAttributesOnPropertyAndGetSet()
        {
            string source = @"
using System;
[AObject(typeof(object), O = A.obj)]
public class A
{
    internal const object obj = null;
    public string RProp
    {
        [AObject(new object[] { typeof(string) })]
        get { return null; }
    }

    [AObject(new object[] {
        1,
        ""two"",
        typeof(string),
        3.1415926
    })]
    public object WProp
    {
        [AObject(new object[] { new object[] { typeof(string) } })]

        set { }
    }
}
";
            var references = new[] { MetadataReference.CreateFromImage(TestResources.SymbolsTests.Metadata.MDTestAttributeDefLib.AsImmutableOrNull()) };
            CSharpCompilationOptions opt = TestOptions.ReleaseDll;

            var compilation = CreateCompilationWithMscorlib(source, references, options: opt);

            Action<ModuleSymbol> attributeValidator = (ModuleSymbol m) =>
            {
                var type = (NamedTypeSymbol)m.GlobalNamespace.GetMember("A");
                var attrs = type.GetAttributes();
                Assert.Equal("AObjectAttribute(typeof(object), O = null)", attrs.First().ToString());
                attrs.First().VerifyValue<object>(0, TypedConstantKind.Type, typeof(object));
                attrs.First().VerifyNamedArgumentValue<object>(0, "O", TypedConstantKind.Primitive, null);

                var prop = type.GetMember<PropertySymbol>("RProp");
                attrs = prop.GetMethod.GetAttributes();
                Assert.Equal("AObjectAttribute({typeof(string)})", attrs.First().ToString());
                attrs.First().VerifyValue(0, TypedConstantKind.Array, new object[] { typeof(string) });

                prop = type.GetMember<PropertySymbol>("WProp");
                attrs = prop.GetAttributes();
                Assert.Equal(@"AObjectAttribute({1, ""two"", typeof(string), 3.1415926})", attrs.First().ToString());
                attrs.First().VerifyValue(0, TypedConstantKind.Array, new object[] { 1, "two", typeof(string), 3.1415926 });
                attrs = prop.SetMethod.GetAttributes();
                Assert.Equal(@"AObjectAttribute({{typeof(string)}})", attrs.First().ToString());
                attrs.First().VerifyValue(0, TypedConstantKind.Array, new object[] { new object[] { typeof(string) } });
            };

            // Verify attributes from source and then load metadata to see attributes are written correctly.
            CompileAndVerify(compilation, sourceSymbolValidator: attributeValidator, symbolValidator: attributeValidator);
        }

        [Fact]
        public void TestAttributesOnEvents()
        {
            string source = @"
public class AA : System.Attribute { }
public class BB : System.Attribute { }
public class CC : System.Attribute { }
public class DD : System.Attribute { }
public class EE : System.Attribute { }
public class FF : System.Attribute { }
public class GG : System.Attribute { }
public class HH : System.Attribute { }
public class II : System.Attribute { }
public class JJ : System.Attribute { }

public class Test
{
    [AA] //in event decl
    public event System.Action E1;
    [event: BB] //in event decl
    public event System.Action E2;
    [method: CC] //in both accessors
    public event System.Action E3;
    [field: DD] //on field
    public event System.Action E4;

    [EE] //in event decl
    public event System.Action E5 { add { } remove { } }
    [event: FF] //in event decl
    public event System.Action E6 { add { } remove { } }

    public event System.Action E7 { [GG] add { } remove { } } //in accessor
    public event System.Action E8 { [method: HH] add { } remove { } } //in accessor
    public event System.Action E9 { [param: II] add { } remove { } } //on parameter (after .param[1])
    public event System.Action E10 { [return: JJ] add { } remove { } } //on return (after .param[0])
}
";

            Func<bool, Action<ModuleSymbol>> symbolValidator = isFromSource => moduleSymbol =>
            {
                var @class = moduleSymbol.GlobalNamespace.GetMember<NamedTypeSymbol>("Test");

                var event1 = @class.GetMember<EventSymbol>("E1");
                var event2 = @class.GetMember<EventSymbol>("E2");
                var event3 = @class.GetMember<EventSymbol>("E3");
                var event4 = @class.GetMember<EventSymbol>("E4");
                var event5 = @class.GetMember<EventSymbol>("E5");
                var event6 = @class.GetMember<EventSymbol>("E6");
                var event7 = @class.GetMember<EventSymbol>("E7");
                var event8 = @class.GetMember<EventSymbol>("E8");
                var event9 = @class.GetMember<EventSymbol>("E9");
                var event10 = @class.GetMember<EventSymbol>("E10");

                var accessorsExpected = isFromSource ? new string[0] : new[] { "CompilerGeneratedAttribute" };

                Assert.Equal("AA", GetSingleAttributeName(event1));
                AssertEx.SetEqual(accessorsExpected, GetAttributeNames(event1.AddMethod.GetAttributes()));
                AssertEx.SetEqual(accessorsExpected, GetAttributeNames(event1.RemoveMethod.GetAttributes()));

                if (isFromSource)
                {
                    AssertNoAttributes(event1.AssociatedField);
                    Assert.Equal(0, event1.GetFieldAttributes().Length);
                }

                Assert.Equal("BB", GetSingleAttributeName(event2));
                AssertEx.SetEqual(accessorsExpected, GetAttributeNames(event2.AddMethod.GetAttributes()));
                AssertEx.SetEqual(accessorsExpected, GetAttributeNames(event2.RemoveMethod.GetAttributes()));
                if (isFromSource)
                {
                    AssertNoAttributes(event2.AssociatedField);
                    Assert.Equal(0, event2.GetFieldAttributes().Length);
                }

                AssertNoAttributes(event3);
                AssertEx.SetEqual(accessorsExpected.Concat(new[] { "CC" }), GetAttributeNames(event3.AddMethod.GetAttributes()));
                AssertEx.SetEqual(accessorsExpected.Concat(new[] { "CC" }), GetAttributeNames(event3.RemoveMethod.GetAttributes()));
                if (isFromSource)
                {
                    AssertNoAttributes(event3.AssociatedField);
                    Assert.Equal(0, event3.GetFieldAttributes().Length);
                }

                AssertNoAttributes(event4);
                AssertEx.SetEqual(accessorsExpected, GetAttributeNames(event4.AddMethod.GetAttributes()));
                AssertEx.SetEqual(accessorsExpected, GetAttributeNames(event4.RemoveMethod.GetAttributes()));
                if (isFromSource)
                {
                    Assert.Equal("DD", GetSingleAttributeName(event4.AssociatedField));
                    Assert.Equal("DD", event4.GetFieldAttributes().Single().AttributeClass.Name);
                }

                Assert.Equal("EE", GetSingleAttributeName(event5));
                AssertNoAttributes(event5.AddMethod);
                AssertNoAttributes(event5.RemoveMethod);

                Assert.Equal("FF", GetSingleAttributeName(event6));
                AssertNoAttributes(event6.AddMethod);
                AssertNoAttributes(event6.RemoveMethod);


                AssertNoAttributes(event7);
                Assert.Equal("GG", GetSingleAttributeName(event7.AddMethod));
                AssertNoAttributes(event7.RemoveMethod);

                AssertNoAttributes(event8);
                Assert.Equal("HH", GetSingleAttributeName(event8.AddMethod));
                AssertNoAttributes(event8.RemoveMethod);

                AssertNoAttributes(event9);
                AssertNoAttributes(event9.AddMethod);
                AssertNoAttributes(event9.RemoveMethod);
                Assert.Equal("II", GetSingleAttributeName(event9.AddMethod.Parameters.Single()));

                AssertNoAttributes(event10);
                AssertNoAttributes(event10.AddMethod);
                AssertNoAttributes(event10.RemoveMethod);
                Assert.Equal("JJ", event10.AddMethod.GetReturnTypeAttributes().Single().AttributeClass.Name);
            };

            CompileAndVerify(source, sourceSymbolValidator: symbolValidator(true), symbolValidator: symbolValidator(false));
        }

        [Fact]
        public void TestAttributesOnEvents_NoDuplicateDiagnostics()
        {
            string source = @"
public class AA : System.Attribute { }
public class BB : System.Attribute { }
public class CC : System.Attribute { }
public class DD : System.Attribute { }
public class EE : System.Attribute { }
public class FF : System.Attribute { }
public class GG : System.Attribute { }
public class HH : System.Attribute { }
public class II : System.Attribute { }
public class JJ : System.Attribute { }

public class Test
{
    [AA(0)] //in event decl
    public event System.Action E1;
    [event: BB(0)] //in event decl
    public event System.Action E2;
    [method: CC(0)] //in both accessors
    public event System.Action E3;
    [field: DD(0)] //on field
    public event System.Action E4;

    [EE(0)] //in event decl
    public event System.Action E5 { add { } remove { } }
    [event: FF(0)] //in event decl
    public event System.Action E6 { add { } remove { } }

    public event System.Action E7 { [GG(0)] add { } remove { } } //in accessor
    public event System.Action E8 { [method: HH(0)] add { } remove { } } //in accessor
    public event System.Action E9 { [param: II(0)] add { } remove { } } //on parameter (after .param[1])
    public event System.Action E10 { [return: JJ(0)] add { } remove { } } //on return (after .param[0])
}
";
            CreateCompilationWithMscorlib(source).VerifyDiagnostics(
                // (15,6): error CS1729: 'AA' does not contain a constructor that takes 1 arguments
                //     [AA(0)] //in event decl
                Diagnostic(ErrorCode.ERR_BadCtorArgCount, "AA(0)").WithArguments("AA", "1"),
                // (17,13): error CS1729: 'BB' does not contain a constructor that takes 1 arguments
                //     [event: BB(0)] //in event decl
                Diagnostic(ErrorCode.ERR_BadCtorArgCount, "BB(0)").WithArguments("BB", "1"),
                // (19,14): error CS1729: 'CC' does not contain a constructor that takes 1 arguments
                //     [method: CC(0)] //in both accessors
                Diagnostic(ErrorCode.ERR_BadCtorArgCount, "CC(0)").WithArguments("CC", "1"),
                // (21,13): error CS1729: 'DD' does not contain a constructor that takes 1 arguments
                //     [field: DD(0)] //on field
                Diagnostic(ErrorCode.ERR_BadCtorArgCount, "DD(0)").WithArguments("DD", "1"),
                // (24,6): error CS1729: 'EE' does not contain a constructor that takes 1 arguments
                //     [EE(0)] //in event decl
                Diagnostic(ErrorCode.ERR_BadCtorArgCount, "EE(0)").WithArguments("EE", "1"),
                // (26,13): error CS1729: 'FF' does not contain a constructor that takes 1 arguments
                //     [event: FF(0)] //in event decl
                Diagnostic(ErrorCode.ERR_BadCtorArgCount, "FF(0)").WithArguments("FF", "1"),
                // (29,38): error CS1729: 'GG' does not contain a constructor that takes 1 arguments
                //     public event System.Action E7 { [GG(0)] add { } remove { } } //in accessor
                Diagnostic(ErrorCode.ERR_BadCtorArgCount, "GG(0)").WithArguments("GG", "1"),
                // (30,46): error CS1729: 'HH' does not contain a constructor that takes 1 arguments
                //     public event System.Action E8 { [method: HH(0)] add { } remove { } } //in accessor
                Diagnostic(ErrorCode.ERR_BadCtorArgCount, "HH(0)").WithArguments("HH", "1"),
                // (31,45): error CS1729: 'II' does not contain a constructor that takes 1 arguments
                //     public event System.Action E9 { [param: II(0)] add { } remove { } } //on parameter (after .param[1])
                Diagnostic(ErrorCode.ERR_BadCtorArgCount, "II(0)").WithArguments("II", "1"),
                // (32,47): error CS1729: 'JJ' does not contain a constructor that takes 1 arguments
                //     public event System.Action E10 { [return: JJ(0)] add { } remove { } } //on return (after .param[0])
                Diagnostic(ErrorCode.ERR_BadCtorArgCount, "JJ(0)").WithArguments("JJ", "1"),
                // (22,32): warning CS0067: The event 'Test.E4' is never used
                //     public event System.Action E4;
                Diagnostic(ErrorCode.WRN_UnreferencedEvent, "E4").WithArguments("Test.E4"),
                // (18,32): warning CS0067: The event 'Test.E2' is never used
                //     public event System.Action E2;
                Diagnostic(ErrorCode.WRN_UnreferencedEvent, "E2").WithArguments("Test.E2"),
                // (20,32): warning CS0067: The event 'Test.E3' is never used
                //     public event System.Action E3;
                Diagnostic(ErrorCode.WRN_UnreferencedEvent, "E3").WithArguments("Test.E3"),
                // (16,32): warning CS0067: The event 'Test.E1' is never used
                //     public event System.Action E1;
                Diagnostic(ErrorCode.WRN_UnreferencedEvent, "E1").WithArguments("Test.E1"));
        }

        [Fact]
        public void TestAttributesOnIndexer_NoDuplicateDiagnostics()
        {
            string source = @"
public class AA : System.Attribute { }
public class BB : System.Attribute { }
public class CC : System.Attribute { }
public class DD : System.Attribute { }
public class EE : System.Attribute { }

public class Test
{
    public int this[[AA(0)]int x]
    {
        [return: BB(0)]
        [CC(0)]
        get { return x; }

        [param: DD(0)]
        [EE(0)]
        set { }
    }
}
";
            CreateCompilationWithMscorlib(source).VerifyDiagnostics(
                // (10,22): error CS1729: 'AA' does not contain a constructor that takes 1 arguments
                //     public int this[[AA(0)]int x]
                Diagnostic(ErrorCode.ERR_BadCtorArgCount, "AA(0)").WithArguments("AA", "1"),
                // (13,10): error CS1729: 'CC' does not contain a constructor that takes 1 arguments
                //         [CC(0)]
                Diagnostic(ErrorCode.ERR_BadCtorArgCount, "CC(0)").WithArguments("CC", "1"),
                // (12,18): error CS1729: 'BB' does not contain a constructor that takes 1 arguments
                //         [return: BB(0)]
                Diagnostic(ErrorCode.ERR_BadCtorArgCount, "BB(0)").WithArguments("BB", "1"),
                // (16,17): error CS1729: 'DD' does not contain a constructor that takes 1 arguments
                //         [param: DD(0)]
                Diagnostic(ErrorCode.ERR_BadCtorArgCount, "DD(0)").WithArguments("DD", "1"),
                // (17,10): error CS1729: 'EE' does not contain a constructor that takes 1 arguments
                //         [EE(0)]
                Diagnostic(ErrorCode.ERR_BadCtorArgCount, "EE(0)").WithArguments("EE", "1"));
        }

        private static string GetSingleAttributeName(Symbol symbol)
        {
            return symbol.GetAttributes().Single().AttributeClass.Name;
        }

        private static void AssertNoAttributes(Symbol symbol)
        {
            Assert.Equal(0, symbol.GetAttributes().Length);
        }

        [Fact]
        public void TestAttributesOnDelegates()
        {
            string source = @"
using System;

public class TypeAttribute : System.Attribute { }
public class ParamAttribute : System.Attribute { }
public class ReturnTypeAttribute : System.Attribute { }
public class TypeParamAttribute : System.Attribute { }

class C
{
    [TypeAttribute]
    [return: ReturnTypeAttribute]
    public delegate T Delegate<[TypeParamAttribute]T> ([ParamAttribute]T p1, [param: ParamAttribute]ref T p2, [ParamAttribute]out T p3);
    
    public delegate int Delegate2 ([ParamAttribute]int p1 = 0, [param: ParamAttribute]params int[] p2);

    static void Main()
    {
        typeof(Delegate<int>).GetCustomAttributes(false);
    }
}";

            Action<ModuleSymbol> symbolValidator = moduleSymbol =>
            {
                var type = moduleSymbol.GlobalNamespace.GetMember<NamedTypeSymbol>("C");
                var typeAttrType = moduleSymbol.GlobalNamespace.GetMember<NamedTypeSymbol>("TypeAttribute");
                var paramAttrType = moduleSymbol.GlobalNamespace.GetMember<NamedTypeSymbol>("ParamAttribute");
                var returnTypeAttrType = moduleSymbol.GlobalNamespace.GetMember<NamedTypeSymbol>("ReturnTypeAttribute");
                var typeParamAttrType = moduleSymbol.GlobalNamespace.GetMember<NamedTypeSymbol>("TypeParamAttribute");

                // Verify delegate type attribute
                var delegateType = type.GetTypeMember("Delegate");
                Assert.Equal(1, delegateType.GetAttributes(typeAttrType).Count());

                // Verify type parameter attribute
                var typeParameters = delegateType.TypeParameters;
                Assert.Equal(1, typeParameters.Length);
                Assert.Equal(1, typeParameters[0].GetAttributes(typeParamAttrType).Count());

                // Verify delegate methods (return type/parameters) attributes

                // Invoke method
                // 1) Has return type attributes from delegate declaration syntax
                // 2) Has parameter attributes from delegate declaration syntax
                var invokeMethod = delegateType.GetMethod("Invoke");
                Assert.Equal(1, invokeMethod.GetReturnTypeAttributes().Where(a => a.AttributeClass == returnTypeAttrType).Count());
                Assert.Equal(typeParameters[0], invokeMethod.ReturnType);
                var parameters = invokeMethod.GetParameters();
                Assert.Equal(3, parameters.Length);
                Assert.Equal("p1", parameters[0].Name);
                Assert.Equal(1, parameters[0].GetAttributes(paramAttrType).Count());
                Assert.Equal("p2", parameters[1].Name);
                Assert.Equal(1, parameters[1].GetAttributes(paramAttrType).Count());
                Assert.Equal("p3", parameters[2].Name);
                Assert.Equal(1, parameters[2].GetAttributes(paramAttrType).Count());

                // Delegate Constructor:
                // 1) Doesn't have any return type attributes
                // 2) Doesn't have any parameter attributes
                var ctor = delegateType.GetMethod(".ctor");
                Assert.Equal(0, ctor.GetReturnTypeAttributes().Length);
                parameters = ctor.GetParameters();
                Assert.Equal(2, parameters.Length);
                Assert.Equal(0, parameters[0].GetAttributes().Length);
                Assert.Equal(0, parameters[1].GetAttributes().Length);

                // BeginInvoke method:
                // 1) Doesn't have any return type attributes
                // 2) Has parameter attributes from delegate declaration parameters syntax
                var beginInvokeMethod = (MethodSymbol)delegateType.GetMember("BeginInvoke");
                Assert.Equal(0, beginInvokeMethod.GetReturnTypeAttributes().Length);
                parameters = beginInvokeMethod.GetParameters();
                Assert.Equal(5, parameters.Length);
                Assert.Equal("p1", parameters[0].Name);
                Assert.Equal(1, parameters[0].GetAttributes(paramAttrType).Count());
                Assert.Equal("p2", parameters[1].Name);
                Assert.Equal(1, parameters[1].GetAttributes(paramAttrType).Count());
                Assert.Equal("p3", parameters[2].Name);
                Assert.Equal(1, parameters[2].GetAttributes(paramAttrType).Count());
                Assert.Equal(0, parameters[3].GetAttributes(paramAttrType).Count());
                Assert.Equal(0, parameters[4].GetAttributes(paramAttrType).Count());

                // EndInvoke method:
                // 1) Has return type attributes from delegate declaration syntax
                // 2) Has parameter attributes from delegate declaration syntax
                //    only for ref/out parameters.
                var endInvokeMethod = (MethodSymbol)delegateType.GetMember("EndInvoke");
                Assert.Equal(1, endInvokeMethod.GetReturnTypeAttributes().Where(a => a.AttributeClass == returnTypeAttrType).Count());
                parameters = endInvokeMethod.GetParameters();
                Assert.Equal(3, parameters.Length);
                Assert.Equal("p2", parameters[0].Name);
                Assert.Equal(1, parameters[0].GetAttributes(paramAttrType).Count());
                Assert.Equal("p3", parameters[1].Name);
                Assert.Equal(1, parameters[1].GetAttributes(paramAttrType).Count());
                Assert.Equal(0, parameters[2].GetAttributes(paramAttrType).Count());
            };

            CompileAndVerify(source, sourceSymbolValidator: symbolValidator, symbolValidator: symbolValidator);
        }

        [Fact]
        public void TestAttributesOnDelegates_NoDuplicateDiagnostics()
        {
            string source = @"
public class TypeAttribute : System.Attribute { }
public class ParamAttribute1 : System.Attribute { }
public class ParamAttribute2 : System.Attribute { }
public class ParamAttribute3 : System.Attribute { }
public class ParamAttribute4 : System.Attribute { }
public class ParamAttribute5 : System.Attribute { }
public class ReturnTypeAttribute : System.Attribute { }
public class TypeParamAttribute : System.Attribute { }

class C
{
    [TypeAttribute(0)]
    [return: ReturnTypeAttribute(0)]
    public delegate T Delegate<[TypeParamAttribute(0)]T> ([ParamAttribute1(0)]T p1, [param: ParamAttribute2(0)]ref T p2, [ParamAttribute3(0)]out T p3);

    public delegate int Delegate2 ([ParamAttribute4(0)]int p1 = 0, [param: ParamAttribute5(0)]params int[] p2);
}";
            CreateCompilationWithMscorlib(source).VerifyDiagnostics(
                // (13,6): error CS1729: 'TypeAttribute' does not contain a constructor that takes 1 arguments
                Diagnostic(ErrorCode.ERR_BadCtorArgCount, "TypeAttribute(0)").WithArguments("TypeAttribute", "1"),
                // (15,33): error CS1729: 'TypeParamAttribute' does not contain a constructor that takes 1 arguments
                Diagnostic(ErrorCode.ERR_BadCtorArgCount, "TypeParamAttribute(0)").WithArguments("TypeParamAttribute", "1"),
                // (15,60): error CS1729: 'ParamAttribute1' does not contain a constructor that takes 1 arguments
                Diagnostic(ErrorCode.ERR_BadCtorArgCount, "ParamAttribute1(0)").WithArguments("ParamAttribute1", "1"),
                // (15,93): error CS1729: 'ParamAttribute2' does not contain a constructor that takes 1 arguments
                Diagnostic(ErrorCode.ERR_BadCtorArgCount, "ParamAttribute2(0)").WithArguments("ParamAttribute2", "1"),
                // (15,123): error CS1729: 'ParamAttribute3' does not contain a constructor that takes 1 arguments
                Diagnostic(ErrorCode.ERR_BadCtorArgCount, "ParamAttribute3(0)").WithArguments("ParamAttribute3", "1"),
                // (14,14): error CS1729: 'ReturnTypeAttribute' does not contain a constructor that takes 1 arguments
                Diagnostic(ErrorCode.ERR_BadCtorArgCount, "ReturnTypeAttribute(0)").WithArguments("ReturnTypeAttribute", "1"),
                // (17,37): error CS1729: 'ParamAttribute4' does not contain a constructor that takes 1 arguments
                Diagnostic(ErrorCode.ERR_BadCtorArgCount, "ParamAttribute4(0)").WithArguments("ParamAttribute4", "1"),
                // (17,76): error CS1729: 'ParamAttribute5' does not contain a constructor that takes 1 arguments
                Diagnostic(ErrorCode.ERR_BadCtorArgCount, "ParamAttribute5(0)").WithArguments("ParamAttribute5", "1"));
        }

        [Fact]
        public void TestAttributesOnDelegateWithOptionalAndParams()
        {
            string source = @"
using System;

public class ParamAttribute : System.Attribute { }

class C
{
    public delegate int Delegate ([ParamAttribute]int p1 = 0, [param: ParamAttribute]params int[] p2);

    static void Main()
    {
        typeof(Delegate).GetCustomAttributes(false);
    }
}";

            Func<bool, Action<ModuleSymbol>> symbolValidator = isFromSource => moduleSymbol =>
            {
                var type = moduleSymbol.GlobalNamespace.GetMember<NamedTypeSymbol>("C");
                var paramAttrType = moduleSymbol.GlobalNamespace.GetMember<NamedTypeSymbol>("ParamAttribute");

                // Verify delegate type attribute
                var delegateType = type.GetTypeMember("Delegate");

                // Verify delegate methods (return type/parameters) attributes

                // Invoke method has parameter attributes from delegate declaration syntax
                var invokeMethod = (MethodSymbol)delegateType.GetMember("Invoke");
                var parameters = invokeMethod.GetParameters();
                Assert.Equal(2, parameters.Length);
                Assert.Equal("p1", parameters[0].Name);
                Assert.Equal(1, parameters[0].GetAttributes(paramAttrType).Count());
                Assert.Equal("p2", parameters[1].Name);
                Assert.Equal(1, parameters[1].GetAttributes(paramAttrType).Count());

                // verify ParamArrayAttribute on p2
                if (isFromSource)
                {
                    WellKnownAttributesTestBase.VerifyParamArrayAttribute(parameters[1], (SourceModuleSymbol)moduleSymbol);
                }

                // Delegate Constructor: Doesn't have any parameter attributes
                var ctor = (MethodSymbol)delegateType.GetMember(".ctor");
                parameters = ctor.GetParameters();
                Assert.Equal(2, parameters.Length);
                Assert.Equal(0, parameters[0].GetAttributes().Length);
                Assert.Equal(0, parameters[1].GetAttributes().Length);
                Assert.Equal(0, parameters[0].GetSynthesizedAttributes().Length);
                Assert.Equal(0, parameters[1].GetSynthesizedAttributes().Length);

                // BeginInvoke method: Has parameter attributes from delegate declaration parameters syntax
                var beginInvokeMethod = (MethodSymbol)delegateType.GetMember("BeginInvoke");
                parameters = beginInvokeMethod.GetParameters();
                Assert.Equal(4, parameters.Length);
                Assert.Equal("p1", parameters[0].Name);
                Assert.Equal(1, parameters[0].GetAttributes(paramAttrType).Count());
                Assert.Equal("p2", parameters[1].Name);
                Assert.Equal(1, parameters[1].GetAttributes(paramAttrType).Count());
                Assert.Equal(0, parameters[2].GetAttributes(paramAttrType).Count());
                Assert.Equal(0, parameters[3].GetAttributes(paramAttrType).Count());

                // verify no ParamArrayAttribute on p2
                if (isFromSource)
                {
                    WellKnownAttributesTestBase.VerifyParamArrayAttribute(parameters[1], (SourceModuleSymbol)moduleSymbol, expected: false);
                }
            };

            CompileAndVerify(source, sourceSymbolValidator: symbolValidator(true), symbolValidator: symbolValidator(false));
        }

        [Fact]
        public void TestAttributesOnEnumField()
        {
            string source = @"
using System;
using System.Collections.Generic;
using System.Reflection;
using CustomAttribute;
using AN = CustomAttribute.AttrName;

// Use AttrName without Attribute suffix
[assembly: AN(UShortField = 4321)]
[assembly: AN(UShortField = 1234)]

// TODO: below attribute seems to be an ambiguous attribute specification
// TODO: modify the test assembly to remove ambiguity
// [module: AttrName(TypeField = typeof(System.IO.FileStream))]
namespace AttributeTest
{
    class Foo
    {
        public class NestedClass
        {
            // enum as object
            [AllInheritMultiple(System.IO.FileMode.Open, BindingFlags.DeclaredOnly | BindingFlags.Public, UIntField = 123 * Field)]
            internal const uint Field = 10;
        }
        [AllInheritMultiple(new char[] { 'q', 'c' }, """")]
        [AllInheritMultiple()]
        enum NestedEnum
        {
            zero,
            one = 1,
            [AllInheritMultiple(null, 256, 0f, -1, AryField = new ulong[] { 0, 1, 12345657 })]
            [AllInheritMultipleAttribute(typeof(Dictionary<string, int>), 255 + NestedClass.Field, -0.0001f, 3 - (short)NestedEnum.oneagain)]
            three = 3,
            oneagain = one
        }
    }
}
";

            var references = new[] { MetadataReference.CreateFromImage(TestResources.SymbolsTests.Metadata.AttributeTestDef01.AsImmutableOrNull()) };

            var compilation = CreateCompilationWithMscorlib(source, references, options: TestOptions.ReleaseDll);

            Action<ModuleSymbol> attributeValidator = (ModuleSymbol m) =>
            {
                var attrs = m.GetAttributes();
                // Assert.Equal(1, attrs.Count);
                // Assert.Equal("CustomAttribute.AttrName", attrs[0].AttributeClass.ToDisplayString());
                // attrs[0].VerifyValue<Type>(0, "TypeField", TypedConstantKind.Type, typeof(System.IO.FileStream));

                var assembly = m.ContainingSymbol;
                attrs = assembly.GetAttributes();
                Assert.Equal(2, attrs.Length);
                Assert.Equal("CustomAttribute.AttrName", attrs[0].AttributeClass.ToDisplayString());
                attrs[1].VerifyNamedArgumentValue<ushort>(0, "UShortField", TypedConstantKind.Primitive, 1234);

                var ns = (NamespaceSymbol)m.GlobalNamespace.GetMember("AttributeTest");
                var top = (NamedTypeSymbol)ns.GetMember("Foo");
                var type = top.GetMember<NamedTypeSymbol>("NestedClass");

                var field = type.GetMember<FieldSymbol>("Field");
                attrs = field.GetAttributes();
                Assert.Equal("CustomAttribute.AllInheritMultipleAttribute", attrs[0].AttributeClass.ToDisplayString());
                attrs[0].VerifyValue(0, TypedConstantKind.Enum, (int)FileMode.Open);
                attrs[0].VerifyValue(1, TypedConstantKind.Enum, (int)(BindingFlags.DeclaredOnly | BindingFlags.Public));
                attrs[0].VerifyNamedArgumentValue<uint>(0, "UIntField", TypedConstantKind.Primitive, 1230);

                var nenum = top.GetMember<TypeSymbol>("NestedEnum");
                attrs = nenum.GetAttributes();
                Assert.Equal(2, attrs.Length);
                attrs[0].VerifyValue(0, TypedConstantKind.Array, new char[] { 'q', 'c' });
                Assert.Equal(SyntaxKind.Attribute, attrs[0].ApplicationSyntaxReference.GetSyntax().Kind());
                var syntax = (AttributeSyntax)attrs[0].ApplicationSyntaxReference.GetSyntax();
                Assert.Equal(2, syntax.ArgumentList.Arguments.Count());
                syntax = (AttributeSyntax)attrs[1].ApplicationSyntaxReference.GetSyntax();
                Assert.Equal(0, syntax.ArgumentList.Arguments.Count());

                attrs = nenum.GetMember("three").GetAttributes();
                Assert.Equal(2, attrs.Length);
                attrs[0].VerifyValue<object>(0, TypedConstantKind.Primitive, null);
                attrs[0].VerifyValue<long>(1, TypedConstantKind.Primitive, 256);
                attrs[0].VerifyValue<float>(2, TypedConstantKind.Primitive, 0);
                attrs[0].VerifyValue<short>(3, TypedConstantKind.Primitive, -1);
                attrs[0].VerifyNamedArgumentValue<ulong[]>(0, "AryField", TypedConstantKind.Array, new ulong[] { 0, 1, 12345657 });

                attrs[1].VerifyValue<object>(0, TypedConstantKind.Type, typeof(Dictionary<string, int>));
                attrs[1].VerifyValue<long>(1, TypedConstantKind.Primitive, 265);
                attrs[1].VerifyValue<float>(2, TypedConstantKind.Primitive, -0.0001f);
                attrs[1].VerifyValue<short>(3, TypedConstantKind.Primitive, 2);
            };

            // Verify attributes from source and then load metadata to see attributes are written correctly.
            CompileAndVerify(compilation, sourceSymbolValidator: attributeValidator, symbolValidator: null);
        }

        [Fact]
        public void TestAttributesOnDelegate()
        {
            string source = @"
using System;
using System.Collections.Generic;
using CustomAttribute;

namespace AttributeTest
{
    public class Foo
    {
        [AllInheritMultiple(new object[] { 0, """", null }, 255, -127 - 1, AryProp = new object[] { new object[] { """", typeof(IList<string>) } })]
        public delegate void NestedSubDele([AllInheritMultiple()]string p1, [Derived(typeof(string[, ,]))]string p2);
    }
}
";

            var references = new[] { MetadataReference.CreateFromImage(TestResources.SymbolsTests.Metadata.AttributeTestDef01) };
            CSharpCompilationOptions opt = TestOptions.ReleaseDll;

            var compilation = CreateCompilationWithMscorlib(source, references, options: opt);

            Action<ModuleSymbol> attributeValidator = (ModuleSymbol m) =>
            {
                var ns = (NamespaceSymbol)m.GlobalNamespace.GetMember("AttributeTest");
                var type = (NamedTypeSymbol)ns.GetMember("Foo");

                var dele = (NamedTypeSymbol)type.GetTypeMember("NestedSubDele");
                var attrs = dele.GetAttributes();
                attrs.First().VerifyValue<object>(0, TypedConstantKind.Array, new object[] { 0, "", null });
                attrs.First().VerifyValue<byte>(1, TypedConstantKind.Primitive, 255);
                attrs.First().VerifyValue<sbyte>(2, TypedConstantKind.Primitive, -128);
                attrs.First().VerifyNamedArgumentValue<object[]>(0, "AryProp", TypedConstantKind.Array, new object[] { new object[] { "", typeof(IList<string>) } });
                var mem = dele.GetMember<MethodSymbol>("Invoke");
                attrs = mem.Parameters[0].GetAttributes();
                Assert.Equal(1, attrs.Length);
                attrs = mem.Parameters[1].GetAttributes();
                Assert.Equal(1, attrs.Length);
                attrs[0].VerifyValue<object>(0, TypedConstantKind.Type, typeof(string[,,]));
            };

            // Verify attributes from source and then load metadata to see attributes are written correctly.
            CompileAndVerify(compilation, sourceSymbolValidator: attributeValidator, symbolValidator: attributeValidator);
        }

        [Fact]
        public void TestAttributesUseBaseAttributeField()
        {
            string source = @"
using System;
namespace AttributeTest
{
    public interface IFoo
    {
        [CustomAttribute.Derived(new object[] { 1, null, ""Hi"" }, ObjectField = 2)]
        int F(int p);
    }
}
";
            var references = new[] { MetadataReference.CreateFromImage(TestResources.SymbolsTests.Metadata.AttributeTestDef01.AsImmutableOrNull()) };
            CSharpCompilationOptions opt = TestOptions.ReleaseDll;

            var compilation = CreateCompilationWithMscorlib(source, references, options: opt);

            Action<ModuleSymbol> attributeValidator = (ModuleSymbol m) =>
            {
                var ns = (NamespaceSymbol)m.GlobalNamespace.GetMember("AttributeTest");
                var type = (NamedTypeSymbol)ns.GetMember("IFoo");
                var attrs = type.GetMember<MethodSymbol>("F").GetAttributes();

                Assert.Equal(@"CustomAttribute.DerivedAttribute({1, null, ""Hi""}, ObjectField = 2)", attrs.First().ToString());
                attrs.First().VerifyValue<object>(0, TypedConstantKind.Array, new object[] { 1, null, "Hi" });
                attrs.First().VerifyNamedArgumentValue<object>(0, "ObjectField", TypedConstantKind.Primitive, 2);
            };

            // Verify attributes from source and then load metadata to see attributes are written correctly.
            CompileAndVerify(compilation, sourceSymbolValidator: attributeValidator, symbolValidator: null);
        }

        [WorkItem(688007, "DevDiv")]
        [Fact]
        public void Bug688007a()
        {
            string source = @"
using System;
using X;
using Z;

namespace X
{
    public class AttrAttribute : Attribute
    {
    }
}

namespace Z
{
    public class Attr
    {
    }
}

[Attr()]
partial class CDoc
{
    static void Main(string[] args)
    {
    }
}
";
            var compilation = CreateCompilationWithMscorlib(source, options: TestOptions.ReleaseDll);

            var globalNs = compilation.GlobalNamespace;
            var cDoc = globalNs.GetTypeMember("CDoc");
            Assert.NotNull(cDoc);

            var attrs = cDoc.GetAttributes();
            Assert.Equal(1, attrs.Length);
            Assert.Equal("X.AttrAttribute", attrs[0].AttributeClass.ToDisplayString());

            CompileAndVerify(compilation).VerifyDiagnostics();
        }

        [WorkItem(688007, "DevDiv")]
        [Fact]
        public void Bug688007b()
        {
            string source = @"
using System;
using X;
using Z;

namespace X
{
    public class AttrAttribute : Attribute
    {
    }

    public class Attr : Attribute
    {
    }
}

namespace Z
{
    public class Attr : Attribute
    {
    }
}

[Attr()]
partial class CDoc
{
    static void Main(string[] args)
    {
    }
}
";
            var compilation = CreateCompilationWithMscorlib(source, options: TestOptions.ReleaseDll);

            var globalNs = compilation.GlobalNamespace;
            var cDoc = globalNs.GetTypeMember("CDoc");
            Assert.NotNull(cDoc);

            var attrs = cDoc.GetAttributes();
            Assert.Equal(1, attrs.Length);
            Assert.Equal("X.AttrAttribute", attrs[0].AttributeClass.ToDisplayString());

            CompileAndVerify(compilation).VerifyDiagnostics();
        }

        [WorkItem(688007, "DevDiv")]
        [Fact]
        public void Bug688007c()
        {
            string source = @"
using System;
using X;
using Y;
using Z;

namespace X
{
    public class AttrAttribute /*: Attribute*/
    {
    }
}

namespace Y
{
    public class AttrAttribute /*: Attribute*/
    {
    }
}

namespace Z
{
    public class Attr : Attribute
    {
    }
}

[Attr()]
partial class CDoc
{
    static void Main(string[] args)
    {
    }
}
";
            var compilation = CreateCompilationWithMscorlib(source, options: TestOptions.ReleaseDll);

            var globalNs = compilation.GlobalNamespace;
            var cDoc = globalNs.GetTypeMember("CDoc");
            Assert.NotNull(cDoc);

            var attrs = cDoc.GetAttributes();
            Assert.Equal(1, attrs.Length);
            Assert.Equal("Z.Attr", attrs[0].AttributeClass.ToDisplayString());

            CompileAndVerify(compilation).VerifyDiagnostics();
        }

        [WorkItem(688007, "DevDiv")]
        [Fact]
        public void Bug688007d()
        {
            string source = @"
using System;
using X;
using Y;
using Z;

namespace X
{
    public class AttrAttribute : Attribute
    {
    }
}

namespace Y
{
    public class AttrAttribute : Attribute
    {
    }
}

namespace Z
{
    public class Attr : Attribute
    {
    }
}

[Attr()]
partial class CDoc
{
    static void Main(string[] args)
    {
    }
}
";
            var compilation = CreateCompilationWithMscorlib(source, options: TestOptions.ReleaseDll);

            var globalNs = compilation.GlobalNamespace;
            var cDoc = globalNs.GetTypeMember("CDoc");
            Assert.NotNull(cDoc);

            var attrs = cDoc.GetAttributes();
            Assert.Equal(1, attrs.Length);
            Assert.Equal("Z.Attr", attrs[0].AttributeClass.ToDisplayString());
            var syntax = attrs.Single().ApplicationSyntaxReference.GetSyntax();
            Assert.NotNull(syntax);
            Assert.IsType<AttributeSyntax>(syntax);

            CompileAndVerify(compilation).VerifyDiagnostics();
        }

        [Fact]
        public void TestAttributesWithParamArrayInCtor01()
        {
            string source = @"
using System;
using CustomAttribute;

namespace AttributeTest
{
    [AllInheritMultiple(new char[] { ' '}, """")]
    public interface IFoo
    {
    }
}
";
            var references = new[] { MetadataReference.CreateFromImage(TestResources.SymbolsTests.Metadata.AttributeTestDef01.AsImmutableOrNull()) };
            CSharpCompilationOptions opt = TestOptions.ReleaseDll;

            var compilation = CreateCompilationWithMscorlib(source, references, options: opt);

            Action<ModuleSymbol> sourceAttributeValidator = (ModuleSymbol m) =>
            {
                var ns = (NamespaceSymbol)m.GlobalNamespace.GetMember("AttributeTest");
                var type = (NamedTypeSymbol)ns.GetMember("IFoo");
                var attrs = type.GetAttributes();
                attrs.First().VerifyValue<char[]>(0, TypedConstantKind.Array, new char[] { ' ' });
                attrs.First().VerifyValue<string[]>(1, TypedConstantKind.Array, new string[] { "" });

                Assert.True(attrs.First().AttributeConstructor.Parameters.Last().IsParams);
            };

            Action<ModuleSymbol> mdAttributeValidator = (ModuleSymbol m) =>
            {
                var ns = (NamespaceSymbol)m.GlobalNamespace.GetMember("AttributeTest");
                var type = (NamedTypeSymbol)ns.GetMember("IFoo");
                var attrs = type.GetAttributes();
                attrs.First().VerifyValue<char[]>(0, TypedConstantKind.Array, new char[] { ' ' });
                attrs.First().VerifyValue<string[]>(1, TypedConstantKind.Array, new string[] { "" });
            };

            // Verify attributes from source and then load metadata to see attributes are written correctly.
            CompileAndVerify(compilation, sourceSymbolValidator: sourceAttributeValidator, symbolValidator: mdAttributeValidator);
        }

        [Fact]
        public void TestAttributesWithParamArrayInCtor02()
        {
            string source = @"
using System;
namespace AttributeTest
{
    class ExampleAttribute : Attribute
    {
        public int[] Numbers;
        public ExampleAttribute(string message, params int[] numbers)
        {
            Numbers = numbers;
        }
    }
    class Program
    {
        [Example(""MultipleArgumentsToParamsParameter"", 4, 5, 6)]
        public void MultipleArgumentsToParamsParameter() { }

        [Example(""NoArgumentsToParamsParameter"")]
        public void NoArgumentsToParamsParameter() { }

        [Example(""NullArgumentToParamsParameter"", null)]
        public void NullArgumentToParamsParameter() { }

        static void Main()
        {
            ExampleAttribute att = null;
            try
            {
                var programType = typeof(Program);
                var method = programType.GetMember(""MultipleArgumentsToParamsParameter"")[0];
                att = (ExampleAttribute)method.GetCustomAttributes(typeof(ExampleAttribute), false)[0];

                method = programType.GetMember(""NoArgumentsToParamsParameter"")[0];
                att = (ExampleAttribute)method.GetCustomAttributes(typeof(ExampleAttribute), false)[0];

                method = programType.GetMember(""NullArgumentToParamsParameter"")[0];
                att = (ExampleAttribute)method.GetCustomAttributes(typeof(ExampleAttribute), false)[0];
            }
            catch (Exception e)
            {
                Console.WriteLine(e.Message);
                return;
            }
            Console.WriteLine(true);
        }
    }
}
";
            Action<ModuleSymbol> attributeValidator = (ModuleSymbol m) =>
            {
                var ns = (NamespaceSymbol)m.GlobalNamespace.GetMember("AttributeTest");
                var type = (NamedTypeSymbol)ns.GetMember("Program");
                var attributeClass = (NamedTypeSymbol)ns.GetMember("ExampleAttribute");

                var method = (MethodSymbol)type.GetMember("MultipleArgumentsToParamsParameter");
                var attrs = method.GetAttributes(attributeClass);
                var attr = attrs.Single();
                Assert.Equal(2, attr.CommonConstructorArguments.Length);
                attr.VerifyValue<string>(0, TypedConstantKind.Primitive, "MultipleArgumentsToParamsParameter");
                attr.VerifyValue<int[]>(1, TypedConstantKind.Array, new int[] { 4, 5, 6 });

                method = (MethodSymbol)type.GetMember("NoArgumentsToParamsParameter");
                attrs = method.GetAttributes(attributeClass);
                attr = attrs.Single();
                Assert.Equal(2, attr.CommonConstructorArguments.Length);
                attr.VerifyValue<string>(0, TypedConstantKind.Primitive, "NoArgumentsToParamsParameter");
                attr.VerifyValue<int[]>(1, TypedConstantKind.Array, new int[] { });

                method = (MethodSymbol)type.GetMember("NullArgumentToParamsParameter");
                attrs = method.GetAttributes(attributeClass);
                attr = attrs.Single();
                Assert.Equal(2, attr.CommonConstructorArguments.Length);
                attr.VerifyValue<string>(0, TypedConstantKind.Primitive, "NullArgumentToParamsParameter");
                attr.VerifyValue<int[]>(1, TypedConstantKind.Array, null);
            };

            // Verify attributes from source and then load metadata to see attributes are written correctly.
            var compVerifier = CompileAndVerify(
                source,
                sourceSymbolValidator: attributeValidator,
                symbolValidator: attributeValidator,
                expectedOutput: "True\r\n",
                expectedSignatures: new[]
                {
                    Signature("AttributeTest.Program", "MultipleArgumentsToParamsParameter", ".method [AttributeTest.ExampleAttribute(\"MultipleArgumentsToParamsParameter\", System.Collections.ObjectModel.ReadOnlyCollection`1[System.Reflection.CustomAttributeTypedArgument])] public hidebysig instance System.Void MultipleArgumentsToParamsParameter() cil managed"),
                    Signature("AttributeTest.Program", "NoArgumentsToParamsParameter", ".method [AttributeTest.ExampleAttribute(\"NoArgumentsToParamsParameter\", System.Collections.ObjectModel.ReadOnlyCollection`1[System.Reflection.CustomAttributeTypedArgument])] public hidebysig instance System.Void NoArgumentsToParamsParameter() cil managed"),
                    Signature("AttributeTest.Program", "NullArgumentToParamsParameter", ".method [AttributeTest.ExampleAttribute(\"NullArgumentToParamsParameter\", )] public hidebysig instance System.Void NullArgumentToParamsParameter() cil managed"),
                });
        }

        [Fact, WorkItem(531385, "DevDiv")]
        public void TestAttributesWithParamArrayInCtor3()
        {
            string source = @"
using System;
using CustomAttribute;

namespace AttributeTest
{
    [AllInheritMultiple(new char[] { ' ' }, new string[] { ""whatever"" })]
    public interface IFoo
    {
    }
}
";
            var references = new[] { MetadataReference.CreateFromImage(TestResources.SymbolsTests.Metadata.AttributeTestDef01.AsImmutableOrNull()) };
            CSharpCompilationOptions opt = TestOptions.ReleaseDll;

            var compilation = CreateCompilationWithMscorlib(source, references, options: opt);

            Action<ModuleSymbol> sourceAttributeValidator = (ModuleSymbol m) =>
            {
                var ns = (NamespaceSymbol)m.GlobalNamespace.GetMember("AttributeTest");
                var type = (NamedTypeSymbol)ns.GetMember("IFoo");
                var attrs = type.GetAttributes();
                attrs.First().VerifyValue<char[]>(0, TypedConstantKind.Array, new char[] { ' ' });
                attrs.First().VerifyValue<string[]>(1, TypedConstantKind.Array, new string[] { "whatever" });

                Assert.True(attrs.First().AttributeConstructor.Parameters.Last().IsParams);
            };

            Action<ModuleSymbol> mdAttributeValidator = (ModuleSymbol m) =>
            {
                var ns = (NamespaceSymbol)m.GlobalNamespace.GetMember("AttributeTest");
                var type = (NamedTypeSymbol)ns.GetMember("IFoo");
                var attrs = type.GetAttributes();
                attrs.First().VerifyValue<char[]>(0, TypedConstantKind.Array, new char[] { ' ' });
                attrs.First().VerifyValue<string[]>(1, TypedConstantKind.Array, new string[] { "whatever" });
            };

            // Verify attributes from source and then load metadata to see attributes are written correctly.
            CompileAndVerify(compilation, sourceSymbolValidator: sourceAttributeValidator, symbolValidator: mdAttributeValidator);
        }

        [Fact]
        public void TestAttributeSpecifiedOnItself()
        {
            string source = @"
using System;

namespace AttributeTest
{
    [MyAttribute(typeof(object))]
    public class MyAttribute : Attribute
    {
        public MyAttribute(Type t)
        {
        }
        public static void Main()
        {
        }
    }
}
";
            var compilation = CreateCompilationWithMscorlib(source);

            Action<ModuleSymbol> attributeValidator = (ModuleSymbol m) =>
            {
                var ns = (NamespaceSymbol)m.GlobalNamespace.GetMember("AttributeTest");
                var type = (NamedTypeSymbol)ns.GetMember("MyAttribute");
                var attrs = type.GetAttributes();
                Assert.Equal(1, attrs.Length);
                attrs.First().VerifyValue(0, TypedConstantKind.Type, typeof(Object));
            };

            // Verify attributes from source and then load metadata to see attributes are written correctly.
            CompileAndVerify(compilation, sourceSymbolValidator: attributeValidator, symbolValidator: attributeValidator);
        }

        [Fact]
        public void TestAttributesWithEnumArrayInCtor()
        {
            string source = @"
using System;

namespace AttributeTest
{
    public enum X
    {
        a,
        b
    };

    public class Y : Attribute
    {
        public int f;
        public Y(X[] x) { }
    }

    [Y(A.x)]
    public class A
    {
        public const X[] x = null;
        public static void Main() { }
    }
}
";
            var references = new[] { MetadataReference.CreateFromImage(TestResources.SymbolsTests.Metadata.AttributeTestDef01.AsImmutableOrNull()) };
            CSharpCompilationOptions opt = TestOptions.ReleaseDll;

            var compilation = CreateCompilationWithMscorlib(source, references, options: opt);

            Action<ModuleSymbol> attributeValidator = (ModuleSymbol m) =>
            {
                var ns = (NamespaceSymbol)m.GlobalNamespace.GetMember("AttributeTest");
                var type = (NamedTypeSymbol)ns.GetMember("A");
                var attrs = type.GetAttributes();
                attrs.First().VerifyValue(0, TypedConstantKind.Array, (object[])null);
            };

            // Verify attributes from source and then load metadata to see attributes are written correctly.
            CompileAndVerify(compilation, sourceSymbolValidator: attributeValidator, symbolValidator: null);
        }

        [WorkItem(541058, "DevDiv")]
        [Fact]
        public void TestAttributesWithtypeof()
        {
            string source = @"
using System;
[MyAttribute(typeof(object))]
public class MyAttribute : Attribute
{
    public MyAttribute(Type t)
    {
    }
    public static void Main()
    {
    }
}
";
            CompileAndVerify(source);
        }

        [WorkItem(541071, "DevDiv")]
        [Fact]
        public void TestAttributesWithParams()
        {
            string source = @"
using System;
class ExampleAttribute : Attribute
{
    public int[] Numbers;
    public ExampleAttribute(string message, params int[] numbers)
    {
        Numbers = numbers;
    }
}
[Example(""wibble"", 4, 5, 6)]
class Program
{
    static void Main()
    {
        ExampleAttribute att = null;
        try
        {
            att = (ExampleAttribute)typeof(Program).GetCustomAttributes(typeof(ExampleAttribute), false)[0];
        }
        catch (Exception e)
        {
            Console.WriteLine(e.Message);
            return;
        }
            Console.WriteLine(true);
    }
}
";
            var expectedOutput = @"True";
            CompileAndVerify(source, expectedOutput: expectedOutput);
        }

        [Fact]
        public void TestAttributesOnReturnType()
        {
            string source = @"
using System;
using CustomAttribute;

namespace AttributeTest
{    
    public class Foo
    {
        int p;
        public int Property
        {
            [return: AllInheritMultipleAttribute()]
            [AllInheritMultipleAttribute()]
            get { return p; }
            [return: AllInheritMultipleAttribute()]
            [AllInheritMultipleAttribute()]
            set { p = value; }
        }

        [return: AllInheritMultipleAttribute()]
        [return: AllInheritMultipleAttribute()]
        public int Method() { return p; }

        [return: AllInheritMultipleAttribute()]          
        public delegate void Delegate();

        public static void Main() {}
    }
}
";
            var references = new[] { MetadataReference.CreateFromImage(TestResources.SymbolsTests.Metadata.AttributeTestDef01.AsImmutableOrNull()) };
            CSharpCompilationOptions opt = TestOptions.ReleaseDll;

            var compilation = CreateCompilationWithMscorlib(source, references, options: opt);

            Action<ModuleSymbol> attributeValidator = (ModuleSymbol m) =>
            {
                var ns = (NamespaceSymbol)m.GlobalNamespace.GetMember("AttributeTest");
                var type = (NamedTypeSymbol)ns.GetMember("Foo");

                var property = (PropertySymbol)type.GetMember("Property");
                var getter = property.GetMethod;
                var attrs = getter.GetReturnTypeAttributes();
                Assert.Equal(1, attrs.Length);
                var attr = attrs.First();
                Assert.Equal("CustomAttribute.AllInheritMultipleAttribute", attr.AttributeClass.ToDisplayString());

                var setter = property.SetMethod;
                attrs = setter.GetReturnTypeAttributes();
                Assert.Equal(1, attrs.Length);
                attr = attrs.First();
                Assert.Equal("CustomAttribute.AllInheritMultipleAttribute", attr.AttributeClass.ToDisplayString());

                var method = (MethodSymbol)type.GetMember("Method");
                attrs = method.GetReturnTypeAttributes();
                Assert.Equal(2, attrs.Length);
                attr = attrs.First();
                Assert.Equal("CustomAttribute.AllInheritMultipleAttribute", attr.AttributeClass.ToDisplayString());
                attr = attrs.Last();
                Assert.Equal("CustomAttribute.AllInheritMultipleAttribute", attr.AttributeClass.ToDisplayString());

                var delegateType = type.GetTypeMember("Delegate");
                var invokeMethod = (MethodSymbol)delegateType.GetMember("Invoke");
                attrs = invokeMethod.GetReturnTypeAttributes();
                Assert.Equal(1, attrs.Length);
                attr = attrs.First();
                Assert.Equal("CustomAttribute.AllInheritMultipleAttribute", attr.AttributeClass.ToDisplayString());

                var ctor = (MethodSymbol)delegateType.GetMember(".ctor");
                attrs = ctor.GetReturnTypeAttributes();
                Assert.Equal(0, attrs.Length);

                var beginInvokeMethod = (MethodSymbol)delegateType.GetMember("BeginInvoke");
                attrs = beginInvokeMethod.GetReturnTypeAttributes();
                Assert.Equal(0, attrs.Length);

                var endInvokeMethod = (MethodSymbol)delegateType.GetMember("EndInvoke");
                attrs = endInvokeMethod.GetReturnTypeAttributes();
                Assert.Equal(1, attrs.Length);
                attr = attrs.First();
                Assert.Equal("CustomAttribute.AllInheritMultipleAttribute", attr.AttributeClass.ToDisplayString());
            };

            // Verify attributes from source and then load metadata to see attributes are written correctly.
            CompileAndVerify(compilation, sourceSymbolValidator: attributeValidator, symbolValidator: null);
        }

        [WorkItem(541397, "DevDiv")]
        [Fact]
        public void TestAttributeWithSameNameAsTypeParameter()
        {
            string source = @"
using System;

namespace AttributeTest
{
    public class TAttribute : Attribute { }
    public class RAttribute : TAttribute { }
    public class GClass<T>
    {
        [T]
        public enum E { }
        [R]
        internal R M<R>() { return default(R); }
    }
}
";
            var compilation = CreateCompilationWithMscorlib(source);

            Action<ModuleSymbol> attributeValidator = (ModuleSymbol m) =>
            {
                var ns = (NamespaceSymbol)m.GlobalNamespace.GetMember("AttributeTest");
                var type = (NamedTypeSymbol)ns.GetMember("GClass");
                var enumType = (NamedTypeSymbol)type.GetTypeMember("E");
                var attributeType = (NamedTypeSymbol)ns.GetMember("TAttribute");
                var attributeType2 = (NamedTypeSymbol)ns.GetMember("RAttribute");
                var genMethod = (MethodSymbol)type.GetMember("M");

                var attrs = enumType.GetAttributes(attributeType);
                Assert.Equal(1, attrs.Count());

                attrs = genMethod.GetAttributes(attributeType2);
                Assert.Equal(1, attrs.Count());
            };

            // Verify attributes from source and then load metadata to see attributes are written correctly.
            CompileAndVerify(compilation, sourceSymbolValidator: attributeValidator, symbolValidator: null);
        }

        [WorkItem(541615, "DevDiv")]
        [Fact]
        public void TestAttributeWithVarIdentifierName()
        {
            string source = @"
using System;

namespace AttributeTest
{
    public class var: Attribute { }

    [var]
    class Program
    {
        public static void Main() {}
    }
}
";
            var compilation = CreateCompilationWithMscorlib(source);

            Action<ModuleSymbol> attributeValidator = (ModuleSymbol m) =>
            {
                var ns = (NamespaceSymbol)m.GlobalNamespace.GetMember("AttributeTest");
                var type = (NamedTypeSymbol)ns.GetMember("Program");
                var attributeType = (NamedTypeSymbol)ns.GetMember("var");

                var attrs = type.GetAttributes(attributeType);
                Assert.Equal(1, attrs.Count());

                var attr = attrs.First();
                Assert.Equal("AttributeTest.var", attr.ToString());
            };

            // Verify attributes from source and then load metadata to see attributes are written correctly.
            CompileAndVerify(compilation, sourceSymbolValidator: attributeValidator, symbolValidator: null);
        }

        [WorkItem(541505, "DevDiv")]
        [Fact]
        public void AttributeArgumentBind_PropertyWithSameName()
        {
            var source =
@"using System;
namespace AttributeTest
{
    class TestAttribute : Attribute
    {
      public TestAttribute(ProtectionLevel p){}
    }

    enum ProtectionLevel
    {
      Privacy = 0
    }

    class TestClass
    {
      ProtectionLevel ProtectionLevel { get { return ProtectionLevel.Privacy; } }

      [TestAttribute(ProtectionLevel.Privacy)]
      public int testField;
    }
}
";
            var compilation = CreateCompilationWithMscorlib(source);

            Action<ModuleSymbol> attributeValidator = (ModuleSymbol m) =>
            {
                var ns = (NamespaceSymbol)m.GlobalNamespace.GetMember("AttributeTest");
                var type = (NamedTypeSymbol)ns.GetMember("TestClass");

                var attributeType = (NamedTypeSymbol)ns.GetMember("TestAttribute");

                var field = (FieldSymbol)type.GetMember("testField");
                var attrs = field.GetAttributes(attributeType);
                Assert.Equal(1, attrs.Count());
            };

            // Verify attributes from source and then load metadata to see attributes are written correctly.
            CompileAndVerify(compilation, sourceSymbolValidator: attributeValidator, symbolValidator: null);
        }

        [WorkItem(541709, "DevDiv")]
        [Fact]
        public void AttributeOnSynthesizedParameterSymbol()
        {
            var source =
@"using System;
namespace AttributeTest
{
    public class TestAttributeForMethod : System.Attribute { }
    public class TestAttributeForParam : System.Attribute { }
    public class TestAttributeForReturn : System.Attribute { }
    
    class TestClass
    {
        int P1
        {
            [TestAttributeForMethod]
            [param: TestAttributeForParam]
            [return: TestAttributeForReturn]
            set { }
        }

        int P2
        {
            [TestAttributeForMethod]
            [return: TestAttributeForReturn]
            get { return 0; }
        }

        public static void Main() {}
    }
}
";
            var compilation = CreateCompilationWithMscorlib(source);

            Action<ModuleSymbol> attributeValidator = (ModuleSymbol m) =>
            {
                var ns = (NamespaceSymbol)m.GlobalNamespace.GetMember("AttributeTest");
                var type = (NamedTypeSymbol)ns.GetMember("TestClass");

                var attributeTypeForMethod = (NamedTypeSymbol)ns.GetMember("TestAttributeForMethod");
                var attributeTypeForParam = (NamedTypeSymbol)ns.GetMember("TestAttributeForParam");
                var attributeTypeForReturn = (NamedTypeSymbol)ns.GetMember("TestAttributeForReturn");

                var property = (PropertySymbol)type.GetMember("P1");
                var setter = property.SetMethod;

                var attrs = setter.GetAttributes(attributeTypeForMethod);
                Assert.Equal(1, attrs.Count());
                var attr = attrs.First();
                Assert.Equal("AttributeTest.TestAttributeForMethod", attr.AttributeClass.ToDisplayString());

                Assert.Equal(1, setter.ParameterCount);
                attrs = setter.Parameters[0].GetAttributes(attributeTypeForParam);
                Assert.Equal(1, attrs.Count());
                attr = attrs.First();
                Assert.Equal("AttributeTest.TestAttributeForParam", attr.AttributeClass.ToDisplayString());

                attrs = setter.GetReturnTypeAttributes().Where(a => a.AttributeClass == attributeTypeForReturn);
                Assert.Equal(1, attrs.Count());
                attr = attrs.First();
                Assert.Equal("AttributeTest.TestAttributeForReturn", attr.AttributeClass.ToDisplayString());


                property = (PropertySymbol)type.GetMember("P2");
                var getter = property.GetMethod;

                attrs = getter.GetAttributes(attributeTypeForMethod);
                Assert.Equal(1, attrs.Count());
                attr = attrs.First();
                Assert.Equal("AttributeTest.TestAttributeForMethod", attr.AttributeClass.ToDisplayString());

                attrs = getter.GetReturnTypeAttributes().Where(a => a.AttributeClass == attributeTypeForReturn);
                Assert.Equal(1, attrs.Count());
                attr = attrs.First();
                Assert.Equal("AttributeTest.TestAttributeForReturn", attr.AttributeClass.ToDisplayString());
            };

            // Verify attributes from source and then load metadata to see attributes are written correctly.
            CompileAndVerify(compilation, sourceSymbolValidator: attributeValidator, symbolValidator: null);
        }

        [Fact]
        public void TestAttributeStringForEnumTypedConstant()
        {
            var source = CreateCompilationWithMscorlib(@"
using System;
namespace AttributeTest
{
    enum X
    {
        One = 1,
        Two = 2,
        Three = 3
    };

    [AttributeUsage(AttributeTargets.Field | AttributeTargets.Event, Inherited = false, AllowMultiple = true)]
    class A : System.Attribute 
    {
        public A(X x) { }

        public static void Main() { }

        // AttributeData.ToString() should display 'X.Three' not 'X.One | X.Two'
        [A(X.Three)]
        int field;

        // AttributeData.ToString() should display '5'
        [A((X)5)]
        int field2;
    }   
}
");

            Action<ModuleSymbol> attributeValidator = (ModuleSymbol m) =>
            {
                var ns = (NamespaceSymbol)m.GlobalNamespace.GetMember("AttributeTest");
                var type = (NamedTypeSymbol)ns.GetMember("A");

                var attrs = type.GetAttributes();
                Assert.Equal(1, attrs.Length);

                var attr = attrs.First();

                Assert.Equal(1, attr.CommonConstructorArguments.Length);
                attr.VerifyValue(0, TypedConstantKind.Enum, (int)(AttributeTargets.Field | AttributeTargets.Event));

                Assert.Equal(2, attr.CommonNamedArguments.Length);
                attr.VerifyNamedArgumentValue(0, "Inherited", TypedConstantKind.Primitive, false);
                attr.VerifyNamedArgumentValue(1, "AllowMultiple", TypedConstantKind.Primitive, true);

                Assert.Equal(@"System.AttributeUsageAttribute(System.AttributeTargets.Field | System.AttributeTargets.Event, Inherited = false, AllowMultiple = true)", attr.ToString());

                var fieldSymbol = (FieldSymbol)type.GetMember("field");

                attrs = fieldSymbol.GetAttributes();
                Assert.Equal(1, attrs.Length);
                Assert.Equal(@"AttributeTest.A(AttributeTest.X.Three)", attrs.First().ToString());

                fieldSymbol = (FieldSymbol)type.GetMember("field2");

                attrs = fieldSymbol.GetAttributes();
                Assert.Equal(1, attrs.Length);
                Assert.Equal(@"AttributeTest.A(5)", attrs.First().ToString());
            };

            // Verify attributes from source and then load metadata to see attributes are written correctly.
            CompileAndVerify(source, sourceSymbolValidator: attributeValidator, symbolValidator: null);
        }

        [Fact]
        public void TestAttributesWithNamedConstructorArguments_01()
        {
            string source = @"
using System;
 
namespace AttributeTest
{
    [A(y:4, z:5, X = 6)]
    public class A : Attribute
    {
        public int X;
        public A(int y, int z) { Console.WriteLine(y); Console.WriteLine(z); }
    
        static void Main()
        {
            typeof(A).GetCustomAttributes(false);
        }
    }
}
";
            var compilation = CreateCompilationWithMscorlib(source, options: TestOptions.ReleaseExe);

            Action<ModuleSymbol> attributeValidator = (ModuleSymbol m) =>
            {
                var ns = (NamespaceSymbol)m.GlobalNamespace.GetMember("AttributeTest");
                var type = (NamedTypeSymbol)ns.GetMember("A");
                var attrs = type.GetAttributes();

                attrs.First().VerifyValue(0, TypedConstantKind.Primitive, 4);
                attrs.First().VerifyValue(1, TypedConstantKind.Primitive, 5);

                attrs.First().VerifyNamedArgumentValue(0, "X", TypedConstantKind.Primitive, 6);
            };

            string expectedOutput = @"4
5
";

            // Verify attributes from source and then load metadata to see attributes are written correctly.
            CompileAndVerify(compilation, sourceSymbolValidator: attributeValidator, symbolValidator: null, expectedOutput: expectedOutput);
        }

        [Fact]
        public void TestAttributesWithNamedConstructorArguments_02()
        {
            string source = @"
using System;
 
namespace AttributeTest
{
    [A(3, z:5, y:4, X = 6)]
    public class A : Attribute
    {
        public int X;
        public A(int x, int y, int z) { Console.WriteLine(x); Console.WriteLine(y); Console.WriteLine(z); }
    
        static void Main()
        {
            typeof(A).GetCustomAttributes(false);
        }
    }
}
";
            var compilation = CreateCompilationWithMscorlib(source, options: TestOptions.ReleaseExe);

            Action<ModuleSymbol> attributeValidator = (ModuleSymbol m) =>
            {
                var ns = (NamespaceSymbol)m.GlobalNamespace.GetMember("AttributeTest");
                var type = (NamedTypeSymbol)ns.GetMember("A");
                var attrs = type.GetAttributes();

                attrs.First().VerifyValue(0, TypedConstantKind.Primitive, 3);
                attrs.First().VerifyValue(1, TypedConstantKind.Primitive, 4);
                attrs.First().VerifyValue(2, TypedConstantKind.Primitive, 5);

                attrs.First().VerifyNamedArgumentValue(0, "X", TypedConstantKind.Primitive, 6);
            };

            string expectedOutput = @"3
4
5
";

            // Verify attributes from source and then load metadata to see attributes are written correctly.
            CompileAndVerify(compilation, sourceSymbolValidator: attributeValidator, symbolValidator: null, expectedOutput: expectedOutput);
        }

        [WorkItem(541864, "DevDiv")]
        [Fact]
        public void Bug_8769_TestAttributesWithNamedConstructorArguments()
        {
            string source = @"
using System;
 
namespace AttributeTest
{
    [A(y: 1, x: 2)]
    public class A : Attribute
    {
        public A(int x, int y) { Console.WriteLine(x); Console.WriteLine(y); }
        static void Main()
        {
            typeof(A).GetCustomAttributes(false);
        }
    }
}
";
            var compilation = CreateCompilationWithMscorlib(source, options: TestOptions.ReleaseExe);

            Action<ModuleSymbol> attributeValidator = (ModuleSymbol m) =>
            {
                var ns = (NamespaceSymbol)m.GlobalNamespace.GetMember("AttributeTest");
                var type = (NamedTypeSymbol)ns.GetMember("A");
                var attrs = type.GetAttributes();

                Assert.Equal(2, attrs.First().CommonConstructorArguments.Length);

                attrs.First().VerifyValue(0, TypedConstantKind.Primitive, 2);
                attrs.First().VerifyValue(1, TypedConstantKind.Primitive, 1);

                Assert.Equal(0, attrs.First().CommonNamedArguments.Length);
            };

            string expectedOutput = @"2
1
";

            // Verify attributes from source and then load metadata to see attributes are written correctly.
            CompileAndVerify(compilation, sourceSymbolValidator: attributeValidator, symbolValidator: null, expectedOutput: expectedOutput);
        }

        [Fact]
        public void TestAttributesWithOptionalConstructorArguments_01()
        {
            string source = @"
using System;
 
namespace AttributeTest
{
    [A(3, z:5, X = 6)]
    public class A : Attribute
    {
        public int X;
        public A(int x, int y = 4, int z = 0) { Console.WriteLine(x); Console.WriteLine(y); Console.WriteLine(z); }
    
        static void Main()
        {
            typeof(A).GetCustomAttributes(false);
        }
    }
}
";
            var compilation = CreateCompilationWithMscorlib(source, options: TestOptions.ReleaseExe);

            Action<ModuleSymbol> attributeValidator = (ModuleSymbol m) =>
            {
                var ns = (NamespaceSymbol)m.GlobalNamespace.GetMember("AttributeTest");
                var type = (NamedTypeSymbol)ns.GetMember("A");
                var attrs = type.GetAttributes();

                attrs.First().VerifyValue(0, TypedConstantKind.Primitive, 3);
                attrs.First().VerifyValue(1, TypedConstantKind.Primitive, 4);
                attrs.First().VerifyValue(2, TypedConstantKind.Primitive, 5);

                attrs.First().VerifyNamedArgumentValue(0, "X", TypedConstantKind.Primitive, 6);
            };

            string expectedOutput = @"3
4
5
";

            // Verify attributes from source and then load metadata to see attributes are written correctly.
            CompileAndVerify(compilation, sourceSymbolValidator: attributeValidator, symbolValidator: null, expectedOutput: expectedOutput);
        }

        [WorkItem(541861, "DevDiv")]
        [Fact]
        public void Bug_8768_TestAttributesWithOptionalConstructorArguments()
        {
            string source = @"
using System;
 
namespace AttributeTest
{
    [A]
    public class A : Attribute
    {
        public A(int x = 2) { Console.Write(x); }
        static void Main()
        {
            typeof(A).GetCustomAttributes(false);
        }
    }
}
";
            var compilation = CreateCompilationWithMscorlib(source, options: TestOptions.ReleaseExe);

            Action<ModuleSymbol> attributeValidator = (ModuleSymbol m) =>
            {
                var ns = (NamespaceSymbol)m.GlobalNamespace.GetMember("AttributeTest");
                var type = (NamedTypeSymbol)ns.GetMember("A");
                var attrs = type.GetAttributes();

                var attr = attrs.First();
                Assert.Equal(1, attr.CommonConstructorArguments.Length);
                attr.VerifyValue<int>(0, TypedConstantKind.Primitive, 2);

                Assert.Equal(0, attrs.First().CommonNamedArguments.Length);
            };

            string expectedOutput = @"2";

            // Verify attributes from source and then load metadata to see attributes are written correctly.
            CompileAndVerify(compilation, sourceSymbolValidator: attributeValidator, symbolValidator: null, expectedOutput: expectedOutput);
        }

        [WorkItem(541854, "DevDiv")]
        [Fact]
        public void Bug8761_StringArrayArgument()
        {
            var source =
@"using System;
 
[A(X = new string[] { """" })]
public class A : Attribute
{
    public object[] X;
 
    static void Main()
    {
        typeof(A).GetCustomAttributes(false);
    }
}
";
            CompileAndVerify(source, expectedOutput: "");
        }

        [WorkItem(541856, "DevDiv")]
        [Fact]
        public void Bug8763_NullInArrayInitializer()
        {
            var source =
@"using System;
 
[A(X = new object[] { null })]
public class A : Attribute
{
    public object[] X;
 
    static void Main()
    {
        typeof(A).GetCustomAttributes(false);
        typeof(B).GetCustomAttributes(false);
    }
}

[A(X = new object[] { typeof(int), typeof(System.Type), 1, null, ""hi"" })]
public class B
{
    public object[] X;
}
";
            CompileAndVerify(source, expectedOutput: "");
        }

        [WorkItem(541856, "DevDiv")]
        [Fact]
        public void AttributeArrayTypeArgument()
        {
            var source =
@"using System;
 
[A(objArray = new string[] { ""a"", null })]
public class A : Attribute
{
    public object[] objArray;
    public object obj;

    static void Main()
    {
        typeof(A).GetCustomAttributes(false);
        typeof(B).GetCustomAttributes(false);
        typeof(C).GetCustomAttributes(false);
        typeof(D).GetCustomAttributes(false);
        typeof(E).GetCustomAttributes(false);
        typeof(F).GetCustomAttributes(false);
        typeof(G).GetCustomAttributes(false);
        typeof(H).GetCustomAttributes(false);
        typeof(I).GetCustomAttributes(false);
    }
}

[A(objArray = new object[] { ""a"", null, 3 })]
public class B
{
}

/*
CS0029: Cannot implicitly convert type 'int[]' to 'object[]'

[A(objArray = new int[] { 3 })]
public class Error
{
}
*/

[A(objArray = null)]
public class C
{
}

[A(obj = new string[] { ""a"" })]
public class D
{
}

[A(obj = new object[] { ""a"", null, 3 })]
public class E
{
}

[A(obj = new int[] { 1 })]
public class F
{
}

[A(obj = 1)]
public class G
{
}

[A(obj = ""a"")]
public class H
{
}

[A(obj = null)]
public class I
{
}
";
            CompileAndVerify(source, expectedOutput: "");
        }

        [WorkItem(541859, "DevDiv")]
        [Fact]
        public void Bug8766_AttributeCtorOverloadResolution()
        {
            var source =
@"using System;
 
[A(C)]
public class A : Attribute
{
    const int C = 1;
 
    A(int x) { Console.Write(""int""); }
 
    public A(long x) { Console.Write(""long""); }
 
    static void Main()
    {
        typeof(A).GetCustomAttributes(false);
    }
}
";
            CompileAndVerify(source, expectedOutput: "int");
        }

        [WorkItem(541876, "DevDiv")]
        [Fact]
        public void Bug8771_AttributeArgumentNameBinding()
        {
            var source =
@"using System;
 
public class A : Attribute
{
    public A(int x) { Console.WriteLine(x); }
}
 
class B
{
    const int X = 1;
 
    [A(X)]
    class C<[A(X)] T>
    {
        const int X = 2;
    }

    static void Main()
    {
        typeof(C<>).GetCustomAttributes(false);
        typeof(C<>).GetGenericArguments()[0].GetCustomAttributes(false);
    }
}";
            var compilation = CreateCompilationWithMscorlib(source, options: TestOptions.ReleaseExe);

            Action<ModuleSymbol> attributeValidator = (ModuleSymbol m) =>
            {
                NamedTypeSymbol bClass = m.GlobalNamespace.GetTypeMember("B");
                NamedTypeSymbol cClass = bClass.GetTypeMember("C");

                NamedTypeSymbol attributeType = m.GlobalNamespace.GetTypeMember("A");

                var attrs = cClass.GetAttributes(attributeType);
                Assert.Equal(1, attrs.Count());
                attrs.First().VerifyValue(0, TypedConstantKind.Primitive, 2);

                var typeParameters = cClass.TypeParameters;
                Assert.Equal(1, typeParameters.Length);
                attrs = typeParameters[0].GetAttributes(attributeType);
                Assert.Equal(1, attrs.Count());
                attrs.First().VerifyValue(0, TypedConstantKind.Primitive, 2);
            };

            string expectedOutput = @"2
2
";

            // Verify attributes from source and then load metadata to see attributes are written correctly.
            CompileAndVerify(compilation, sourceSymbolValidator: attributeValidator, symbolValidator: null, expectedOutput: expectedOutput);
        }

        [WorkItem(546380, "DevDiv")]
        [Fact]
        public void AttributeWithNestedUnboundGenericType()
        {
            var source =
@"using System;
using System.Collections.Generic;

public class A : Attribute
{
    public A(object o) { }
}

[A(typeof(B<>.C))] 
public class B<T>
{
    public class C
    {
    }
}

public class Program
{
    static void Main(string[] args)
    {
        
    }
}";
            var compilation = CreateCompilationWithMscorlib(source);

            Action<ModuleSymbol> attributeValidator = (ModuleSymbol m) =>
            {
                NamedTypeSymbol bClass = m.GlobalNamespace.GetTypeMember("B");
                NamedTypeSymbol cClass = bClass.GetTypeMember("C");
                NamedTypeSymbol attributeType = m.GlobalNamespace.GetTypeMember("A");

                var attrs = bClass.GetAttributes(attributeType);
                Assert.Equal(1, attrs.Count());
                attrs.First().VerifyValue(0, TypedConstantKind.Type, cClass.AsUnboundGenericType());
            };


            // Verify attributes from source and then load metadata to see attributes are written correctly.
            CompileAndVerify(compilation, sourceSymbolValidator: attributeValidator, symbolValidator: attributeValidator);
        }

        [WorkItem(546380, "DevDiv")]
        [Fact]
        public void AttributeWithUnboundGenericType()
        {
            var source =
@"using System;
using System.Collections.Generic;

public class A : Attribute
{
    public A(object o) { }
}

[A(typeof(B<>))] 
public class B<T>
{
}

class Program
{
    static void Main(string[] args)
    {
    }
}";
            var compilation = CreateCompilationWithMscorlib(source);

            Action<ModuleSymbol> attributeValidator = (ModuleSymbol m) =>
            {
                NamedTypeSymbol bClass = m.GlobalNamespace.GetTypeMember("B");
                NamedTypeSymbol attributeType = m.GlobalNamespace.GetTypeMember("A");

                var attrs = bClass.GetAttributes(attributeType);
                Assert.Equal(1, attrs.Count());
                attrs.First().VerifyValue(0, TypedConstantKind.Type, bClass.AsUnboundGenericType());
            };


            // Verify attributes from source and then load metadata to see attributes are written correctly.
            CompileAndVerify(compilation, sourceSymbolValidator: attributeValidator, symbolValidator: attributeValidator);
        }

        [WorkItem(542223, "DevDiv")]
        [Fact]
        public void AttributeArgumentAsEnumFromMetadata()
        {
            var metadataStream1 = CSharpCompilation.Create("bar.dll",
                references: new[] { MscorlibRef },
                syntaxTrees: new[] { Parse("public enum Bar { Baz }") }).EmitToStream(options: new EmitOptions(metadataOnly: true));

            var ref1 = MetadataReference.CreateFromStream(metadataStream1);

            var metadataStream2 = CSharpCompilation.Create("foo.dll", references: new[] { MscorlibRef, ref1 },
                syntaxTrees: new[] {
                    SyntaxFactory.ParseSyntaxTree(
                        "public class Ca : System.Attribute { public Ca(object o) { } } " +
                        "[Ca(Bar.Baz)]" +
                        "public class Foo { }") }).EmitToStream(options: new EmitOptions(metadataOnly: true));

            var ref2 = MetadataReference.CreateFromStream(metadataStream2);

            var compilation = CSharpCompilation.Create("moo.dll", references: new[] { MscorlibRef, ref1, ref2 });

            var foo = compilation.GetTypeByMetadataName("Foo");
            var ca = foo.GetAttributes().First().CommonConstructorArguments.First();

            Assert.Equal("Bar", ca.Type.Name);
        }

        [WorkItem(542318, "DevDiv")]
        [Fact]
        public void AttributeWithDaysOfWeekArgument()
        {
            // DELIBERATE SPEC VIOLATION:
            //
            // Object creation expressions like "new int()" are not considered constant expressions
            // by the specification but they are by the native compiler; we maintain compatibility
            // with this bug.
            // 
            // Additionally, it also treats "new X()", where X is an enum type, as a
<<<<<<< HEAD
            // constant expression with default value 0, we maintaing compatibility with it.
=======
            // constant expression with default value 0, we maintaining compatibility with it.
>>>>>>> 74974810

            var source =
@"using System;
 
[AttributeUsage(AttributeTargets.All, AllowMultiple = true)]
[A(X = new DayOfWeek())]
[A(X = new bool())]
[A(X = new sbyte())]
[A(X = new byte())]
[A(X = new short())]
[A(X = new ushort())]
[A(X = new int())]
[A(X = new uint())]
[A(X = new char())]
[A(X = new float())]
[A(X = new Single())]
[A(X = new double())]
public class A : Attribute
{
    public object X;

    const DayOfWeek dayofweek = new DayOfWeek();
    const bool b = new bool();
    const sbyte sb = new sbyte();
    const byte by = new byte();
    const short s = new short();
    const ushort us = new ushort();
    const int i = new int();
    const uint ui = new uint();
    const char c = new char();
    const float f = new float();
    const Single si = new Single();
    const double d = new double();
    
    public static void Main()
    {
        typeof(A).GetCustomAttributes(false);
    }
}";

            var compilation = CreateCompilationWithMscorlib(source, options: TestOptions.ReleaseExe);

            Action<ModuleSymbol> attributeValidator = (ModuleSymbol m) =>
            {
                NamedTypeSymbol attributeType = m.GlobalNamespace.GetTypeMember("A");

                var attrs = attributeType.GetAttributes(attributeType);
                Assert.Equal(12, attrs.Count());
                var enumerator = attrs.GetEnumerator();
                enumerator.MoveNext();
                enumerator.Current.VerifyNamedArgumentValue(0, "X", TypedConstantKind.Enum, (int)new DayOfWeek());
                enumerator.MoveNext();
                enumerator.Current.VerifyNamedArgumentValue(0, "X", TypedConstantKind.Primitive, new bool());
                enumerator.MoveNext();
                enumerator.Current.VerifyNamedArgumentValue(0, "X", TypedConstantKind.Primitive, new sbyte());
                enumerator.MoveNext();
                enumerator.Current.VerifyNamedArgumentValue(0, "X", TypedConstantKind.Primitive, new byte());
                enumerator.MoveNext();
                enumerator.Current.VerifyNamedArgumentValue(0, "X", TypedConstantKind.Primitive, new short());
                enumerator.MoveNext();
                enumerator.Current.VerifyNamedArgumentValue(0, "X", TypedConstantKind.Primitive, new ushort());
                enumerator.MoveNext();
                enumerator.Current.VerifyNamedArgumentValue(0, "X", TypedConstantKind.Primitive, new int());
                enumerator.MoveNext();
                enumerator.Current.VerifyNamedArgumentValue(0, "X", TypedConstantKind.Primitive, new uint());
                enumerator.MoveNext();
                enumerator.Current.VerifyNamedArgumentValue(0, "X", TypedConstantKind.Primitive, new char());
                enumerator.MoveNext();
                enumerator.Current.VerifyNamedArgumentValue(0, "X", TypedConstantKind.Primitive, new float());
                enumerator.MoveNext();
                enumerator.Current.VerifyNamedArgumentValue(0, "X", TypedConstantKind.Primitive, new Single());
                enumerator.MoveNext();
                enumerator.Current.VerifyNamedArgumentValue(0, "X", TypedConstantKind.Primitive, new double());
            };

            string expectedOutput = "";

            // Verify attributes from source and then load metadata to see attributes are written correctly.
            CompileAndVerify(compilation, sourceSymbolValidator: attributeValidator, symbolValidator: null, expectedOutput: expectedOutput);
        }

        [WorkItem(542534, "DevDiv")]
        [Fact]
        public void AttributeOnDefiningPartialMethodDeclaration()
        {
            var source =
@"
using System;

class A : Attribute { }
partial class Program
{
    [A] 
    static partial void Foo();
    static partial void Foo() { }

    static void Main()
    {
        Console.WriteLine(((Action) Foo).Method.GetCustomAttributesData().Count);
    }
}
";
            CompileAndVerify(source, expectedOutput: "1");
        }

        [WorkItem(542534, "DevDiv")]
        [Fact]
        public void AttributeOnDefiningPartialMethodDeclaration_02()
        {
            var source1 = @"
using System;
class A1 : Attribute {}
class B1 : Attribute {}
class C1 : Attribute {}
class D1 : Attribute {}
class E1 : Attribute {}

partial class Program
{
    [A1]
    [return: B1]
    static partial void Foo<[C1] T, [D1] U>([E1]int x);
}
";

            var source2 =
@"
using System;

class A2 : Attribute {}
class B2 : Attribute {}
class C2 : Attribute {}
class D2 : Attribute {}
class E2 : Attribute {}

partial class Program
{
    [A2]
    [return: B2]
    static partial void Foo<[C2] U, [D2] T>([E2]int y) { }

    static void Main()
    {}
}
";

            var compilation = CreateCompilationWithMscorlib(new[] { source1, source2 }, options: TestOptions.ReleaseExe);

            Action<ModuleSymbol> attributeValidator = (ModuleSymbol m) =>
            {
                var programClass = m.GlobalNamespace.GetTypeMember("Program");
                var fooMethod = (MethodSymbol)programClass.GetMember("Foo");

                TestAttributeOnPartialMethodHelper(m, fooMethod);
            };

            // Verify attributes from source and then load metadata to see attributes are written correctly.
            CompileAndVerify(compilation, sourceSymbolValidator: attributeValidator, symbolValidator: null, expectedOutput: "");
        }

        private void TestAttributeOnPartialMethodHelper(ModuleSymbol m, MethodSymbol fooMethod)
        {
            var a1Class = m.GlobalNamespace.GetTypeMember("A1");
            var a2Class = m.GlobalNamespace.GetTypeMember("A2");
            var b1Class = m.GlobalNamespace.GetTypeMember("B1");
            var b2Class = m.GlobalNamespace.GetTypeMember("B2");
            var c1Class = m.GlobalNamespace.GetTypeMember("C1");
            var c2Class = m.GlobalNamespace.GetTypeMember("C2");
            var d1Class = m.GlobalNamespace.GetTypeMember("D1");
            var d2Class = m.GlobalNamespace.GetTypeMember("D2");
            var e1Class = m.GlobalNamespace.GetTypeMember("E1");
            var e2Class = m.GlobalNamespace.GetTypeMember("E2");

            Assert.Equal(1, fooMethod.GetAttributes(a1Class).Count());
            Assert.Equal(1, fooMethod.GetAttributes(a2Class).Count());

            Assert.Equal(1, fooMethod.GetReturnTypeAttributes().Where(a => a.AttributeClass == b1Class).Count());
            Assert.Equal(1, fooMethod.GetReturnTypeAttributes().Where(a => a.AttributeClass == b2Class).Count());

            var typeParam1 = fooMethod.TypeParameters[0];
            Assert.Equal(1, typeParam1.GetAttributes(c1Class).Count());
            Assert.Equal(1, typeParam1.GetAttributes(c2Class).Count());

            var typeParam2 = fooMethod.TypeParameters[1];
            Assert.Equal(1, typeParam2.GetAttributes(d1Class).Count());
            Assert.Equal(1, typeParam2.GetAttributes(d2Class).Count());

            var param = fooMethod.Parameters[0];
            Assert.Equal(1, param.GetAttributes(e1Class).Count());
            Assert.Equal(1, param.GetAttributes(e2Class).Count());
        }

        [WorkItem(542533, "DevDiv")]
        [Fact]
        public void AttributesInMultipleParialDeclarations_Type()
        {
            var source1 = @"
using System;
class A : Attribute {}
[A]
partial class X {}";

            var source2 = @"
using System;
class B : Attribute {}
[B]
partial class X {}
class C
{
    public static void Main()
    {
        typeof(X).GetCustomAttributes(false);
    }
}";

            var compilation = CreateCompilationWithMscorlib(new[] { source1, source2 }, options: TestOptions.ReleaseExe);

            Action<ModuleSymbol> attributeValidator = (ModuleSymbol m) =>
            {
                var aClass = m.GlobalNamespace.GetTypeMember("A");
                var bClass = m.GlobalNamespace.GetTypeMember("B");

                var type = m.GlobalNamespace.GetTypeMember("X");

                Assert.Equal(2, type.GetAttributes().Length);
                Assert.Equal(1, type.GetAttributes(aClass).Count());
                Assert.Equal(1, type.GetAttributes(bClass).Count());
            };

            // Verify attributes from source and then load metadata to see attributes are written correctly.
            CompileAndVerify(compilation, sourceSymbolValidator: attributeValidator, symbolValidator: null, expectedOutput: "");
        }

        [WorkItem(542533, "DevDiv")]
        [Fact]
        public void AttributesInMultipleParialDeclarations_TypeParam()
        {
            var source1 = @"
using System;
class A : Attribute {}
partial class Gen<[A] T> {}";

            var source2 = @"
using System;
class B : Attribute {}
partial class Gen<[B] T> {}
class C
{
    public static void Main() {}
}";

            var compilation = CreateCompilationWithMscorlib(new[] { source1, source2 }, options: TestOptions.ReleaseExe);

            Action<ModuleSymbol> attributeValidator = (ModuleSymbol m) =>
            {
                var aClass = m.GlobalNamespace.GetTypeMember("A");
                var bClass = m.GlobalNamespace.GetTypeMember("B");

                var type = m.GlobalNamespace.GetTypeMember("Gen");
                var typeParameter = type.TypeParameters.First();

                Assert.Equal(2, typeParameter.GetAttributes().Length);
                Assert.Equal(1, typeParameter.GetAttributes(aClass).Count());
                Assert.Equal(1, typeParameter.GetAttributes(bClass).Count());
            };

            // Verify attributes from source and then load metadata to see attributes are written correctly.
            CompileAndVerify(compilation, sourceSymbolValidator: attributeValidator, symbolValidator: null, expectedOutput: "");
        }

        [WorkItem(542550, "DevDiv")]
        [Fact]
        public void Bug9824()
        {
            var source =
@"
using System;
 
public class TAttribute : Attribute { public static void Main () {} }
 
[T]
public class GClass<T> where T : Attribute
{
    [T]
    public enum E { }
}
";

            var compilation = CreateCompilationWithMscorlib(source);

            Action<ModuleSymbol> attributeValidator = (ModuleSymbol m) =>
            {
                NamedTypeSymbol attributeType = m.GlobalNamespace.GetTypeMember("TAttribute");

                NamedTypeSymbol GClass = m.GlobalNamespace.GetTypeMember("GClass").AsUnboundGenericType();
                Assert.Equal(1, GClass.GetAttributes(attributeType).Count());

                NamedTypeSymbol enumE = GClass.GetTypeMember("E");
                Assert.Equal(1, enumE.GetAttributes(attributeType).Count());
            };

            // Verify attributes from source and then load metadata to see attributes are written correctly.
            CompileAndVerify(compilation, sourceSymbolValidator: attributeValidator, symbolValidator: null);
        }

        [WorkItem(543135, "DevDiv")]
        [Fact]
        public void AttributeAndDefaultValueArguments_01()
        {
            var source = @"
using System;
[A]
public class A : Attribute
{
    public A(object a = default(A)) { }
}

[A(1)]
class C
{
    public static void Main()
    {
        typeof(C).GetCustomAttributes(false);
    }
}";

            var compilation = CreateCompilationWithMscorlib(source, options: TestOptions.ReleaseExe);

            Action<ModuleSymbol> attributeValidator = (ModuleSymbol m) =>
            {
                NamedTypeSymbol attributeType = m.GlobalNamespace.GetTypeMember("A");
                NamedTypeSymbol cClass = m.GlobalNamespace.GetTypeMember("C");

                var attrs = attributeType.GetAttributes(attributeType);
                Assert.Equal(1, attrs.Count());
                var attr = attrs.First();
                Assert.Equal(1, attr.CommonConstructorArguments.Length);
                attr.VerifyValue<object>(0, TypedConstantKind.Primitive, null);

                attrs = cClass.GetAttributes(attributeType);
                Assert.Equal(1, attrs.Count());
                attr = attrs.First();
                Assert.Equal(1, attr.CommonConstructorArguments.Length);
                attr.VerifyValue<int>(0, TypedConstantKind.Primitive, 1);
            };

            string expectedOutput = "";

            // Verify attributes from source and then load metadata to see attributes are written correctly.
            CompileAndVerify(compilation, sourceSymbolValidator: attributeValidator, symbolValidator: null, expectedOutput: expectedOutput);
        }

        [WorkItem(543135, "DevDiv")]
        [Fact]
        public void AttributeAndDefaultValueArguments_02()
        {
            var source = @"
using System;

[AttributeUsage(AttributeTargets.Class, AllowMultiple = true)]
public class A : System.Attribute
{
    public A(object o = null) { }
}

[AttributeUsage(AttributeTargets.Class, AllowMultiple = true)]
public class B : System.Attribute
{
    public B(object o = default(B)) { }
}

[A]
[A(null)]
[B]
[B(default(B))]
class C
{
    public static void Main()
    {
        typeof(C).GetCustomAttributes(false);
    }
}
";

            var compilation = CreateCompilationWithMscorlib(source, options: TestOptions.ReleaseExe);

            Action<ModuleSymbol> attributeValidator = (ModuleSymbol m) =>
            {
                NamedTypeSymbol attributeTypeA = m.GlobalNamespace.GetTypeMember("A");
                NamedTypeSymbol attributeTypeB = m.GlobalNamespace.GetTypeMember("B");
                NamedTypeSymbol cClass = m.GlobalNamespace.GetTypeMember("C");

                // Verify A attributes
                var attrs = cClass.GetAttributes(attributeTypeA);
                Assert.Equal(2, attrs.Count());

                var attr = attrs.First();
                Assert.Equal(1, attr.CommonConstructorArguments.Length);
                attr.VerifyValue<object>(0, TypedConstantKind.Primitive, null);

                attr = attrs.ElementAt(1);
                Assert.Equal(1, attr.CommonConstructorArguments.Length);
                attr.VerifyValue<object>(0, TypedConstantKind.Primitive, null);


                // Verify B attributes
                attrs = cClass.GetAttributes(attributeTypeB);
                Assert.Equal(2, attrs.Count());

                attr = attrs.First();
                Assert.Equal(1, attr.CommonConstructorArguments.Length);
                attr.VerifyValue<object>(0, TypedConstantKind.Primitive, null);

                attr = attrs.ElementAt(1);
                Assert.Equal(1, attr.CommonConstructorArguments.Length);
                attr.VerifyValue<object>(0, TypedConstantKind.Primitive, null);
            };

            string expectedOutput = "";

            // Verify attributes from source and then load metadata to see attributes are written correctly.
            CompileAndVerify(compilation, sourceSymbolValidator: attributeValidator, symbolValidator: null, expectedOutput: expectedOutput);
        }

        [WorkItem(529044, "DevDiv")]
        [Fact]
        public void AttributeNameLookup()
        {
            var source = @"
using System;
public class MyClass<T>
{
}
public class MyClassAttribute : Attribute
{
}
[MyClass]
public class Test
{
    public static void Main()
    {
        typeof(Test).GetCustomAttributes(false);
    }
}
";

            var compilation = CreateCompilationWithMscorlib(source, options: TestOptions.ReleaseExe);

            Action<ModuleSymbol> attributeValidator = (ModuleSymbol m) =>
            {
                NamedTypeSymbol attributeType = m.GlobalNamespace.GetTypeMember("MyClassAttribute");
                NamedTypeSymbol testClass = m.GlobalNamespace.GetTypeMember("Test");

                // Verify attributes
                var attrs = testClass.GetAttributes(attributeType);
                Assert.Equal(1, attrs.Count());
            };

            // Verify attributes from source and then load metadata to see attributes are written correctly.
            CompileAndVerify(compilation, sourceSymbolValidator: attributeValidator, symbolValidator: null, expectedOutput: "");
        }

        [WorkItem(542003, "DevDiv")]
        [Fact]
        public void Bug8956_NullArgumentToSystemTypeParam()
        {
            string source = @"
using System;
 
class A : Attribute
{
    public A(System.Type t) {}
}

[A(null)]
class Test
{
    static void Main(string[] args)
    {
        typeof(Test).GetCustomAttributes(false);
    }
}
";
            CompileAndVerify(source);
        }

        [Fact]
        public void SpecialNameAttributeFromSource()
        {
            string source = @"
using System;
using System.Runtime.CompilerServices;

[SpecialName()]
public struct S
{
    [SpecialName]
    byte this[byte x] { get { return x; } }

    [SpecialName]
    public event Action<string> E;
}
";

            var comp = CreateCompilationWithMscorlib(source);
            var global = comp.SourceModule.GlobalNamespace;
            var typesym = global.GetMember("S") as NamedTypeSymbol;
            Assert.NotNull(typesym);
            Assert.True(typesym.HasSpecialName);

            var idxsym = typesym.GetMember(WellKnownMemberNames.Indexer) as PropertySymbol;
            Assert.NotNull(idxsym);
            Assert.True(idxsym.HasSpecialName);

            var etsym = typesym.GetMember("E") as EventSymbol;
            Assert.NotNull(etsym);
            Assert.True(etsym.HasSpecialName);
        }

        [WorkItem(546277, "DevDiv")]
        [Fact]
        public void TestArrayTypeInAttributeArgument()
        {
            var source =
@"using System;

public class W {}

public class Y<T>
{
  public class F {}
  public class Z<U> {}
}

public class X : Attribute
{
    public X(Type y) { }
}

[X(typeof(W[]))]
public class C1 {}

[X(typeof(W[,]))]
public class C2 {}

[X(typeof(W[,][]))]
public class C3 {}

[X(typeof(Y<W>[][,]))]
public class C4 {}

[X(typeof(Y<int>.F[,][][,,]))]
public class C5 {}

[X(typeof(Y<int>.Z<W>[,][]))]
public class C6 {}
";

            var compilation = CreateCompilationWithMscorlib(source);

            Action<ModuleSymbol> attributeValidator = (ModuleSymbol m) =>
            {
                NamedTypeSymbol classW = m.GlobalNamespace.GetTypeMember("W");
                NamedTypeSymbol classY = m.GlobalNamespace.GetTypeMember("Y");
                NamedTypeSymbol classF = classY.GetTypeMember("F");
                NamedTypeSymbol classZ = classY.GetTypeMember("Z");
                NamedTypeSymbol classX = m.GlobalNamespace.GetTypeMember("X");

                NamedTypeSymbol classC1 = m.GlobalNamespace.GetTypeMember("C1");
                NamedTypeSymbol classC2 = m.GlobalNamespace.GetTypeMember("C2");
                NamedTypeSymbol classC3 = m.GlobalNamespace.GetTypeMember("C3");
                NamedTypeSymbol classC4 = m.GlobalNamespace.GetTypeMember("C4");
                NamedTypeSymbol classC5 = m.GlobalNamespace.GetTypeMember("C5");
                NamedTypeSymbol classC6 = m.GlobalNamespace.GetTypeMember("C6");

                var attrs = classC1.GetAttributes();
                Assert.Equal(1, attrs.Length);
                var typeArg = new ArrayTypeSymbol(m.ContainingAssembly, classW, default(ImmutableArray<CustomModifier>));
                attrs.First().VerifyValue<object>(0, TypedConstantKind.Type, typeArg);

                attrs = classC2.GetAttributes();
                Assert.Equal(1, attrs.Length);
                typeArg = new ArrayTypeSymbol(m.ContainingAssembly, classW, default(ImmutableArray<CustomModifier>), rank: 2);
                attrs.First().VerifyValue<object>(0, TypedConstantKind.Type, typeArg);

                attrs = classC3.GetAttributes();
                Assert.Equal(1, attrs.Length);
                typeArg = new ArrayTypeSymbol(m.ContainingAssembly, classW, default(ImmutableArray<CustomModifier>));
                typeArg = new ArrayTypeSymbol(m.ContainingAssembly, typeArg, default(ImmutableArray<CustomModifier>), rank: 2);
                attrs.First().VerifyValue<object>(0, TypedConstantKind.Type, typeArg);

                attrs = classC4.GetAttributes();
                Assert.Equal(1, attrs.Length);
                NamedTypeSymbol classYOfW = classY.ConstructIfGeneric(ImmutableArray.Create<TypeSymbol>(classW));
                typeArg = new ArrayTypeSymbol(m.ContainingAssembly, classYOfW, default(ImmutableArray<CustomModifier>), rank: 2);
                typeArg = new ArrayTypeSymbol(m.ContainingAssembly, typeArg, default(ImmutableArray<CustomModifier>));
                attrs.First().VerifyValue<object>(0, TypedConstantKind.Type, typeArg);

                attrs = classC5.GetAttributes();
                Assert.Equal(1, attrs.Length);
                NamedTypeSymbol classYOfInt = classY.ConstructIfGeneric(ImmutableArray.Create<TypeSymbol>(m.ContainingAssembly.GetSpecialType(SpecialType.System_Int32)));
                NamedTypeSymbol substNestedF = classYOfInt.GetTypeMember("F");
                typeArg = new ArrayTypeSymbol(m.ContainingAssembly, substNestedF, default(ImmutableArray<CustomModifier>), rank: 3);
                typeArg = new ArrayTypeSymbol(m.ContainingAssembly, typeArg, default(ImmutableArray<CustomModifier>));
                typeArg = new ArrayTypeSymbol(m.ContainingAssembly, typeArg, default(ImmutableArray<CustomModifier>), rank: 2);
                attrs.First().VerifyValue<object>(0, TypedConstantKind.Type, typeArg);

                attrs = classC6.GetAttributes();
                Assert.Equal(1, attrs.Length);
                NamedTypeSymbol substNestedZ = classYOfInt.GetTypeMember("Z").ConstructIfGeneric(ImmutableArray.Create<TypeSymbol>(classW));
                typeArg = new ArrayTypeSymbol(m.ContainingAssembly, substNestedZ, default(ImmutableArray<CustomModifier>));
                typeArg = new ArrayTypeSymbol(m.ContainingAssembly, typeArg, default(ImmutableArray<CustomModifier>), rank: 2);
                attrs.First().VerifyValue<object>(0, TypedConstantKind.Type, typeArg);
            };

            // Verify attributes from source and then load metadata to see attributes are written correctly.
            CompileAndVerify(compilation, sourceSymbolValidator: attributeValidator, symbolValidator: attributeValidator);
        }

        [WorkItem(546621, "DevDiv")]
        [Fact]
        public void TestUnicodeAttributeArgument_Bug16353()
        {
            var source =
@"using System;
 
[Obsolete(UnicodeHighSurrogate)]
class C
{
    public const string UnicodeHighSurrogate = ""\uD800"";
    public const string UnicodeReplacementCharacter = ""\uFFFD"";
 
    static void Main()
    {
        string message = ((ObsoleteAttribute)typeof(C).GetCustomAttributes(false)[0]).Message;
 
        Console.WriteLine(message == UnicodeReplacementCharacter + UnicodeReplacementCharacter);
    }
}";
            CompileAndVerify(source, expectedOutput: "True");
        }

        [WorkItem(546621, "DevDiv")]
        [Fact]
        public void TestUnicodeAttributeArgumentsStrings()
        {
            string HighSurrogateCharacter = "\uD800";
            string LowSurrogateCharacter = "\uDC00";
            string UnicodeReplacementCharacter = "\uFFFD";
            string UnicodeLT0080 = "\u007F";
            string UnicodeLT0800 = "\u07FF";
            string UnicodeLT10000 = "\uFFFF";

            string source = @"
using System;

public class C
{
    public const string UnicodeSurrogate1 = ""\uD800"";
    public const string UnicodeSurrogate2 = ""\uD800\uD800"";
    public const string UnicodeSurrogate3 = ""\uD800\uDC00"";
    public const string UnicodeSurrogate4 = ""\uD800\u07FF\uD800"";
    public const string UnicodeSurrogate5 = ""\uD800\u007F\uDC00"";
    public const string UnicodeSurrogate6 = ""\uD800\u07FF\uDC00"";
    public const string UnicodeSurrogate7 = ""\uD800\uFFFF\uDC00"";
    public const string UnicodeSurrogate8 = ""\uD800\uD800\uDC00"";
    public const string UnicodeSurrogate9 = ""\uDC00\uDC00"";
    
    [Obsolete(UnicodeSurrogate1)]
    public int x1;

    [Obsolete(UnicodeSurrogate2)]
    public int x2;

    [Obsolete(UnicodeSurrogate3)]
    public int x3;

    [Obsolete(UnicodeSurrogate4)]
    public int x4;

    [Obsolete(UnicodeSurrogate5)]
    public int x5;

    [Obsolete(UnicodeSurrogate6)]
    public int x6;

    [Obsolete(UnicodeSurrogate7)]
    public int x7;

    [Obsolete(UnicodeSurrogate8)]
    public int x8;

    [Obsolete(UnicodeSurrogate9)]
    public int x9;
}
";

            Action<FieldSymbol, string> VerifyAttributes = (field, value) =>
            {
                var attributes = field.GetAttributes();
                Assert.Equal(1, attributes.Length);
                attributes[0].VerifyValue(0, TypedConstantKind.Primitive, value);
            };

            Func<bool, Action<ModuleSymbol>> validator = isFromSource => (ModuleSymbol module) =>
            {
                var type = module.GlobalNamespace.GetMember<NamedTypeSymbol>("C");
                var x1 = type.GetMember<FieldSymbol>("x1");
                var x2 = type.GetMember<FieldSymbol>("x2");
                var x3 = type.GetMember<FieldSymbol>("x3");
                var x4 = type.GetMember<FieldSymbol>("x4");
                var x5 = type.GetMember<FieldSymbol>("x5");
                var x6 = type.GetMember<FieldSymbol>("x6");
                var x7 = type.GetMember<FieldSymbol>("x7");
                var x8 = type.GetMember<FieldSymbol>("x8");
                var x9 = type.GetMember<FieldSymbol>("x9");

                // public const string UnicodeSurrogate1 = ""\uD800"";
                VerifyAttributes(x1, isFromSource ?
                                        HighSurrogateCharacter :
                                        UnicodeReplacementCharacter + UnicodeReplacementCharacter);

                // public const string UnicodeSurrogate2 = ""\uD800\uD800"";
                VerifyAttributes(x2, isFromSource ?
                                        HighSurrogateCharacter + HighSurrogateCharacter :
                                        UnicodeReplacementCharacter + UnicodeReplacementCharacter + UnicodeReplacementCharacter + UnicodeReplacementCharacter);

                // public const string UnicodeSurrogate3 = ""\uD800\uDC00"";
                VerifyAttributes(x3, HighSurrogateCharacter + LowSurrogateCharacter);

                // public const string UnicodeSurrogate4 = ""\uD800\u07FF\uD800"";
                VerifyAttributes(x4, isFromSource ?
                                        HighSurrogateCharacter + UnicodeLT0800 + HighSurrogateCharacter :
                                        UnicodeReplacementCharacter + UnicodeReplacementCharacter + UnicodeLT0800 + UnicodeReplacementCharacter + UnicodeReplacementCharacter);

                // public const string UnicodeSurrogate5 = ""\uD800\u007F\uDC00"";
                VerifyAttributes(x5, isFromSource ?
                                        HighSurrogateCharacter + UnicodeLT0080 + LowSurrogateCharacter :
                                        UnicodeReplacementCharacter + UnicodeReplacementCharacter + UnicodeLT0080 + UnicodeReplacementCharacter + UnicodeReplacementCharacter);

                // public const string UnicodeSurrogate6 = ""\uD800\u07FF\uDC00"";
                VerifyAttributes(x6, isFromSource ?
                                        HighSurrogateCharacter + UnicodeLT0800 + LowSurrogateCharacter :
                                        UnicodeReplacementCharacter + UnicodeReplacementCharacter + UnicodeLT0800 + UnicodeReplacementCharacter + UnicodeReplacementCharacter);

                // public const string UnicodeSurrogate7 = ""\uD800\uFFFF\uDC00"";
                VerifyAttributes(x7, isFromSource ?
                                        HighSurrogateCharacter + UnicodeLT10000 + LowSurrogateCharacter :
                                        UnicodeReplacementCharacter + UnicodeReplacementCharacter + UnicodeLT10000 + UnicodeReplacementCharacter + UnicodeReplacementCharacter);

                // public const string UnicodeSurrogate8 = ""\uD800\uD800\uDC00"";
                VerifyAttributes(x8, isFromSource ?
                                        HighSurrogateCharacter + HighSurrogateCharacter + LowSurrogateCharacter :
                                        UnicodeReplacementCharacter + UnicodeReplacementCharacter + HighSurrogateCharacter + LowSurrogateCharacter);

                // public const string UnicodeSurrogate9 = ""\uDC00\uDC00"";
                VerifyAttributes(x9, isFromSource ?
                                        LowSurrogateCharacter + LowSurrogateCharacter :
                                        UnicodeReplacementCharacter + UnicodeReplacementCharacter + UnicodeReplacementCharacter + UnicodeReplacementCharacter);
            };

            CompileAndVerify(source, sourceSymbolValidator: validator(true), symbolValidator: validator(false));
        }

        [Fact]
        [WorkItem(546896, "DevDiv")]
        public void MissingTypeInSignature()
        {
            string lib1 = @"
public enum E { A, B, C }
";

            string lib2 = @"
public class A : System.Attribute 
{
    public A(E e) { }
}

public class C 
{ 
    [A(E.A)]
    public void M() { }
}
";
            string main = @"
class D : C 
{ 
    void N() { M(); }
}
";

            var c1 = CreateCompilationWithMscorlib(lib1);
            var r1 = c1.EmitToImageReference();

            var c2 = CreateCompilationWithMscorlib(lib2, references: new[] { r1 });
            var r2 = c2.EmitToImageReference();

            var cm = CreateCompilationWithMscorlib(main, new[] { r2 });
            cm.VerifyDiagnostics();

            var model = cm.GetSemanticModel(cm.SyntaxTrees[0]);

            int index = main.IndexOf("M()", StringComparison.Ordinal);
            var m = (ExpressionSyntax)cm.SyntaxTrees[0].GetCompilationUnitRoot().FindToken(index).Parent.Parent;

            var info = model.GetSymbolInfo(m);
            var args = info.Symbol.GetAttributes()[0].CommonConstructorArguments;

            // unresolved type - parameter ignored
            Assert.Equal(0, args.Length);
        }

        [Fact]
        [WorkItem(569089, "DevDiv")]
        public void NullArrays()
        {
            var source = @"
using System;

public class A : Attribute
{
    public A(object[] a, int[] b)
    {
    }

    public object[] P { get; set; }
    public int[] F;
}

[A(null, null, P = null, F = null)]
class C
{
}
";
            CompileAndVerify(source, symbolValidator: (m) =>
            {
                var c = m.GlobalNamespace.GetMember<NamedTypeSymbol>("C");
                var attr = c.GetAttributes().Single();
                var args = attr.ConstructorArguments.ToArray();

                Assert.True(args[0].IsNull);
                Assert.Equal("object[]", args[0].Type.ToDisplayString());
                Assert.Throws<InvalidOperationException>(() => args[0].Value);

                Assert.True(args[1].IsNull);
                Assert.Equal("int[]", args[1].Type.ToDisplayString());
                Assert.Throws<InvalidOperationException>(() => args[1].Value);

                var named = attr.NamedArguments.ToDictionary(e => e.Key, e => e.Value);

                Assert.True(named["P"].IsNull);
                Assert.Equal("object[]", named["P"].Type.ToDisplayString());
                Assert.Throws<InvalidOperationException>(() => named["P"].Value);

                Assert.True(named["F"].IsNull);
                Assert.Equal("int[]", named["F"].Type.ToDisplayString());
                Assert.Throws<InvalidOperationException>(() => named["F"].Value);
            });
        }

        [Fact]
        public void NullTypeAndString()
        {
            var source = @"
using System;

public class A : Attribute
{
    public A(Type t, string s)
    {
    }
}

[A(null, null)]
class C
{
}
";
            CompileAndVerify(source, symbolValidator: (m) =>
            {
                var c = m.GlobalNamespace.GetMember<NamedTypeSymbol>("C");
                var attr = c.GetAttributes().Single();
                var args = attr.ConstructorArguments.ToArray();

                Assert.Null(args[0].Value);
                Assert.Equal("Type", args[0].Type.Name);
                Assert.Throws<InvalidOperationException>(() => args[0].Values);

                Assert.Null(args[1].Value);
                Assert.Equal("String", args[1].Type.Name);
                Assert.Throws<InvalidOperationException>(() => args[1].Values);
            });
        }

        [WorkItem(121)]
        [Fact(Skip = "121")]
        public void Bug_AttributeOnWrongGenericParameter()
        {
            var source = @"
using System;
class XAttribute : Attribute { }
class C<T>
{
    public void M<[X]U>() { }
}
";
            CompileAndVerify(source, symbolValidator: module =>
            {
                var @class = module.GlobalNamespace.GetMember<NamedTypeSymbol>("C");
                var classTypeParameter = @class.TypeParameters.Single();
                var method = @class.GetMember<MethodSymbol>("M");
                var methodTypeParameter = method.TypeParameters.Single();

                Assert.Empty(classTypeParameter.GetAttributes());

                var attribute = methodTypeParameter.GetAttributes().Single();
                Assert.Equal("XAttribute", attribute.AttributeClass.Name);
            });
        }


        #endregion

        #region Error Tests

        [Fact]
        public void AttributeConstructorErrors1()
        {
            var compilation = CreateCompilationWithMscorlibAndSystemCore(@"
using System;
static class m
{
    public static int NotAConstant()
    {
        return 9;
    }
}

public enum e1
{
    a
}

[AttributeUsage(AttributeTargets.All, AllowMultiple = true)]
class XAttribute : Attribute
{
    public XAttribute()
    {
    }
    public XAttribute(decimal d)
    {
    }
    public XAttribute(ref int i)
    {
    }
    public XAttribute(e1 e)
    {
    }
}

[XDoesNotExist()]
[X(1m)]
[X(1)]
[X(e1.a)]
[X(A.dyn)]
[X(m.NotAConstant() + 2)]
class A
{
  public const dynamic dyn = null;
}
", options: TestOptions.ReleaseDll);

            // Note that the dev11 compiler produces errors that XDoesNotExist *and* XDoesNotExistAttribute could not be found.
            // It does not go on to produce the other errors.

            compilation.VerifyDiagnostics(
    // (33,2): error CS0246: The type or namespace name 'XDoesNotExist' could not be found (are you missing a using directive or an assembly reference?)
    // [XDoesNotExist()]
    Diagnostic(ErrorCode.ERR_SingleTypeNameNotFound, "XDoesNotExist").WithArguments("XDoesNotExist").WithLocation(33, 2),
    // (34,2): error CS0181: Attribute constructor parameter 'd' has type 'decimal', which is not a valid attribute parameter type
    // [X(1m)]
    Diagnostic(ErrorCode.ERR_BadAttributeParamType, "X").WithArguments("d", "decimal").WithLocation(34, 2),
    // (35,2): error CS0181: Attribute constructor parameter 'd' has type 'decimal', which is not a valid attribute parameter type
    // [X(1)]
    Diagnostic(ErrorCode.ERR_BadAttributeParamType, "X").WithArguments("d", "decimal").WithLocation(35, 2),
    // (37,2): error CS0121: The call is ambiguous between the following methods or properties: 'XAttribute.XAttribute(ref int)' and 'XAttribute.XAttribute(e1)'
    // [X(A.dyn)]
    Diagnostic(ErrorCode.ERR_AmbigCall, "X(A.dyn)").WithArguments("XAttribute.XAttribute(ref int)", "XAttribute.XAttribute(e1)").WithLocation(37, 2),
    // (38,2): error CS0181: Attribute constructor parameter 'd' has type 'decimal', which is not a valid attribute parameter type
    // [X(m.NotAConstant() + 2)]
    Diagnostic(ErrorCode.ERR_BadAttributeParamType, "X").WithArguments("d", "decimal").WithLocation(38, 2)
                );
        }

        [Fact]
        public void AttributeNamedArgumentErrors1()
        {
            var compilation = CreateCompilationWithMscorlib(@"
using System;
[AttributeUsage(AttributeTargets.All, AllowMultiple = true)]
class XAttribute : Attribute
{
    public void F1(int i)
    {
    }

    private int PrivateField;
    public static int SharedProperty { get; set; }
    public int? ReadOnlyProperty
    {
        get { return null; }
    }
    public decimal BadDecimalType { get; set; }
    public System.DateTime BadDateType { get; set; }
    public Attribute[] BadArrayType { get; set; }
}

[X(NotFound = null)]
[X(F1 = null)]
[X(PrivateField = null)]
[X(SharedProperty = null)]
[X(ReadOnlyProperty = null)]
[X(BadDecimalType = null)]
[X(BadDateType = null)]
[X(BadArrayType = null)]
class A
{
}
", options: TestOptions.ReleaseDll);
            compilation.VerifyDiagnostics(    // (21,4): error CS0246: The type or namespace name 'NotFound' could not be found (are you missing a using directive or an assembly reference?)
                                              // [X(NotFound = null)]
                Diagnostic(ErrorCode.ERR_SingleTypeNameNotFound, "NotFound").WithArguments("NotFound"),
                // (22,4): error CS0617: 'F1' is not a valid named attribute argument. Named attribute arguments must be fields which are not readonly, static, or const, or read-write properties which are public and not static.
                // [X(F1 = null)]
                Diagnostic(ErrorCode.ERR_BadNamedAttributeArgument, "F1").WithArguments("F1"),
                // (23,4): error CS0122: 'XAttribute.PrivateField' is inaccessible due to its protection level
                // [X(PrivateField = null)]
                Diagnostic(ErrorCode.ERR_BadAccess, "PrivateField").WithArguments("XAttribute.PrivateField"),
                // (24,4): error CS0617: 'SharedProperty' is not a valid named attribute argument. Named attribute arguments must be fields which are not readonly, static, or const, or read-write properties which are public and not static.
                // [X(SharedProperty = null)]
                Diagnostic(ErrorCode.ERR_BadNamedAttributeArgument, "SharedProperty").WithArguments("SharedProperty"),
                // (25,4): error CS0617: 'ReadOnlyProperty' is not a valid named attribute argument. Named attribute arguments must be fields which are not readonly, static, or const, or read-write properties which are public and not static.
                // [X(ReadOnlyProperty = null)]
                Diagnostic(ErrorCode.ERR_BadNamedAttributeArgument, "ReadOnlyProperty").WithArguments("ReadOnlyProperty"),
                // (26,4): error CS0655: 'BadDecimalType' is not a valid named attribute argument because it is not a valid attribute parameter type
                // [X(BadDecimalType = null)]
                Diagnostic(ErrorCode.ERR_BadNamedAttributeArgumentType, "BadDecimalType").WithArguments("BadDecimalType"),
                // (27,4): error CS0655: 'BadDateType' is not a valid named attribute argument because it is not a valid attribute parameter type
                // [X(BadDateType = null)]
                Diagnostic(ErrorCode.ERR_BadNamedAttributeArgumentType, "BadDateType").WithArguments("BadDateType"),
                // (28,4): error CS0655: 'BadArrayType' is not a valid named attribute argument because it is not a valid attribute parameter type
                // [X(BadArrayType = null)]
                Diagnostic(ErrorCode.ERR_BadNamedAttributeArgumentType, "BadArrayType").WithArguments("BadArrayType"));
        }

        [Fact]
        public void AttributeNoMultipleAndInvalidTarget()
        {
            string source = @"
using CustomAttribute;
[Base(1)]
[BaseAttribute(""SOS"")]
static class AttributeMod
{
    [Derived('Q')]
    [Derived('C')]
    public class Foo
    {
    }
    [BaseAttribute(1)]
    [Base("""")]
    public class Bar
    {
    }
}";
            var references = new[] { MetadataReference.CreateFromImage(TestResources.SymbolsTests.Metadata.AttributeTestDef01.AsImmutableOrNull()) };
            CSharpCompilationOptions opt = TestOptions.ReleaseDll;

            var compilation = CreateCompilationWithMscorlib(source, references, options: opt);

            compilation.VerifyDiagnostics(
                // (4,2): error CS0579: Duplicate 'BaseAttribute' attribute
                Diagnostic(ErrorCode.ERR_DuplicateAttribute, @"BaseAttribute").WithArguments("BaseAttribute"),
                // (7,6): error CS0592: Attribute 'Derived' is not valid on this declaration type. It is only valid on 'struct, method, parameter' declarations.
                Diagnostic(ErrorCode.ERR_AttributeOnBadSymbolType, "Derived").WithArguments("Derived", "struct, method, parameter"),
                // (8,6): error CS0579: Duplicate 'Derived' attribute
                Diagnostic(ErrorCode.ERR_DuplicateAttribute, "Derived").WithArguments("Derived"),
                // (13,6): error CS0579: Duplicate 'Base' attribute
                Diagnostic(ErrorCode.ERR_DuplicateAttribute, @"Base").WithArguments("Base"));
        }

        [Fact]
        public void AttributeAmbiguousSpecification()
        {
            string source = @"
using System;

[AttributeUsage(AttributeTargets.All)]
public class X : Attribute {}

[AttributeUsage(AttributeTargets.All)]
public class XAttribute : Attribute { }

[X]                 // Error: Ambiguous
class Class1 { }

[XAttribute]        // Refers to XAttribute
class Class2 { }

[@X]                // Refers to X
class Class3 { }

[@XAttribute]       // Refers to XAttribute
class Class4 { }
";

            var compilation = CreateCompilationWithMscorlib(source);

            compilation.VerifyDiagnostics(
                // (10,2): error CS1614: 'X' is ambiguous between 'X' and 'XAttribute'; use either '@X' or 'XAttribute'
                // [X]                 // Error: Ambiguous
                Diagnostic(ErrorCode.ERR_AmbiguousAttribute, "X").WithArguments("X", "X", "XAttribute").WithLocation(10, 2));
        }

        [Fact]
        public void AttributeErrorVerbatimIdentifierInSpecification()
        {
            string source = @"
using System;

[AttributeUsage(AttributeTargets.All)]
public class XAttribute : Attribute { }

[X]                 // Refers to X
class Class1 { }

[XAttribute]        // Refers to XAttribute
class Class2 { }

[@X]                // Error: No attribute named X
class Class3 { }
";

            var compilation = CreateCompilationWithMscorlib(source);

            compilation.VerifyDiagnostics(
                // (13,2): error CS0246: The type or namespace name '@X' could not be found (are you missing a using directive or an assembly reference?)
                Diagnostic(ErrorCode.ERR_SingleTypeNameNotFound, "@X").WithArguments("@X"));
        }

        [Fact]
        public void AttributeOpenTypeInAttribute()
        {
            string source = @"
using System;
using System.Collections.Generic;

[AttributeUsage(AttributeTargets.All)]
public class XAttribute : Attribute 
{
    public XAttribute(Type t) { }
}

class G<T>
{
    [X(typeof(T))] T t1;                 // Error: open type in attribute
    [X(typeof(List<T>))] T t2;           // Error: open type in attribute
}

class X
{
    [X(typeof(List<int>))] int x;       // okay: X refers to XAttribute and List<int> is a closed constructed type
    [X(typeof(List<>))] int y;          // okay: X refers to XAttribute and List<> is an unbound generic type
}
";

            var compilation = CreateCompilationWithMscorlib(source);

            compilation.VerifyDiagnostics(
                // (13,8): error CS0416: 'T': an attribute argument cannot use type parameters
                //     [X(typeof(T))] T t1;                 // Error: open type in attribute
                Diagnostic(ErrorCode.ERR_AttrArgWithTypeVars, "typeof(T)").WithArguments("T"),
                // (14,8): error CS0416: 'System.Collections.Generic.List<T>': an attribute argument cannot use type parameters
                //     [X(typeof(List<T>))] T t2;           // Error: open type in attribute
                Diagnostic(ErrorCode.ERR_AttrArgWithTypeVars, "typeof(List<T>)").WithArguments("System.Collections.Generic.List<T>"),
                // (13,22): warning CS0169: The field 'G<T>.t1' is never used
                //     [X(typeof(T))] T t1;                 // Error: open type in attribute
                Diagnostic(ErrorCode.WRN_UnreferencedField, "t1").WithArguments("G<T>.t1"),
                // (14,28): warning CS0169: The field 'G<T>.t2' is never used
                //     [X(typeof(List<T>))] T t2;           // Error: open type in attribute
                Diagnostic(ErrorCode.WRN_UnreferencedField, "t2").WithArguments("G<T>.t2"),
                // (19,32): warning CS0169: The field 'X.x' is never used
                //     [X(typeof(List<int>))] int x;       // okay: X refers to XAttribute and List<int> is a closed constructed type
                Diagnostic(ErrorCode.WRN_UnreferencedField, "x").WithArguments("X.x"),
                // (20,29): warning CS0169: The field 'X.y' is never used
                //     [X(typeof(List<>))] int y;          // okay: X refers to XAttribute and List<> is an unbound generic type
                Diagnostic(ErrorCode.WRN_UnreferencedField, "y").WithArguments("X.y")
                );
        }

        [WorkItem(540924, "DevDiv")]
        [Fact]
        public void AttributeEnumsAsAttributeParameters()
        {
            string source = @"
using System;
class EClass
{
    public enum EEK { a, b, c, d };
}
[AttributeUsage(AttributeTargets.Class)]
internal class HelpAttribute : Attribute
{
    public HelpAttribute(EClass.EEK[] b1)
    {
    }
}
[HelpAttribute(new EClass.EEK[2] { EClass.EEK.b, EClass.EEK.c })]
public class MainClass
{
    public static void Main()
    {
    }
}
";
            var compilation = CreateCompilationWithMscorlib(source);
            compilation.VerifyDiagnostics();
        }

        [WorkItem(768798, "DevDiv")]
        [Fact(Skip = "768798")]
        public void AttributeInvalidTargetSpecifier()
        {
            string source = @"
using System;
// Below attribute specification generates a warning regarding invalid target specifier, 
// We skip binding the attribute with invalid target specifier, 
// no error generated for invalid use of AttributeUsage on non attribute class.
[method: AttributeUsage(AttributeTargets.All)]
class X
{
    public static void Main() {}
}
";

            var compilation = CreateCompilationWithMscorlib(source);

            compilation.VerifyDiagnostics(
                // (6,2): warning CS0657: 'method' is not a valid attribute location for this declaration. Valid attribute locations for this declaration are 'type'. All attributes in this block will be ignored.
                Diagnostic(ErrorCode.WRN_AttributeLocationOnBadDeclaration, "method").WithArguments("method", "type"));
        }

        [WorkItem(768798, "DevDiv")]
        [Fact(Skip = "768798")]
        public void AttributeInvalidTargetSpecifierOnInvalidAttribute()
        {
            string source = @"
[method: OopsForgotToBindThis(Haha)]
class X
{
    public static void Main() {}
}
";

            var compilation = CreateCompilationWithMscorlib(source);

            compilation.VerifyDiagnostics(/*CS0657, CS0246*/);
        }

        [Fact]
        public void AttributeUsageMultipleErrors()
        {
            string source =
@"using System;
class A
{
    [AttributeUsage(AttributeTargets.Method)]
    void M1() { }
    [AttributeUsage(0)]
    void M2() { }
}
[AttributeUsage(0)]
class B
{
}";
            var compilation = CreateCompilationWithMscorlib(source);
            compilation.VerifyDiagnostics(
                // (4,6): error CS0592: Attribute 'AttributeUsage' is not valid on this declaration type. It is only valid on 'class' declarations.
                Diagnostic(ErrorCode.ERR_AttributeOnBadSymbolType, "AttributeUsage").WithArguments("AttributeUsage", "class").WithLocation(4, 6),
                // (6,6): error CS0592: Attribute 'AttributeUsage' is not valid on this declaration type. It is only valid on 'class' declarations.
                //     [AttributeUsage(0)]
                Diagnostic(ErrorCode.ERR_AttributeOnBadSymbolType, "AttributeUsage").WithArguments("AttributeUsage", "class").WithLocation(6, 6),
                // (9,2): error CS0641: Attribute 'AttributeUsage' is only valid on classes derived from System.Attribute
                Diagnostic(ErrorCode.ERR_AttributeUsageOnNonAttributeClass, "AttributeUsage").WithArguments("AttributeUsage").WithLocation(9, 2));
        }

        [Fact]
        public void CS0643ERR_DuplicateNamedAttributeArgument02()
        {
            string source = @"
using System;
[AttributeUsage(AllowMultiple = true, AllowMultiple = false)]
class MyAtt : Attribute
{ }
 
[MyAtt]
public class Test
{
    public static void Main()
    {
    }
}
";

            var compilation = CreateCompilationWithMscorlib(source);

            compilation.VerifyDiagnostics(
                // (3,39): error CS0643: 'AllowMultiple' duplicate named attribute argument
                Diagnostic(ErrorCode.ERR_DuplicateNamedAttributeArgument, "AllowMultiple = false").WithArguments("AllowMultiple").WithLocation(3, 39),
                // (3,2): error CS7036: There is no argument given that corresponds to the required formal parameter 'validOn' of 'System.AttributeUsageAttribute.AttributeUsageAttribute(System.AttributeTargets)'
                Diagnostic(ErrorCode.ERR_NoCorrespondingArgument, "AttributeUsage(AllowMultiple = true, AllowMultiple = false)").WithArguments("validOn", "System.AttributeUsageAttribute.AttributeUsageAttribute(System.AttributeTargets)").WithLocation(3, 2));
        }

        [WorkItem(541059, "DevDiv")]
        [Fact]
        public void AttributeUsageIsNull()
        {
            string source = @"
using System;
[AttributeUsage(null)]
public class Att1 : Attribute { }
public class Foo



{
    public static void Main()
    {
    }
}
";

            var compilation = CreateCompilationWithMscorlib(source);

            compilation.VerifyDiagnostics(
                Diagnostic(ErrorCode.ERR_BadArgType, "null").WithArguments("1", "<null>", "System.AttributeTargets"));
        }

        [WorkItem(541072, "DevDiv")]
        [Fact]
        public void AttributeContainsGeneric()
        {
            string source = @"
[Foo<int>]
class G
{
}
class Foo<T>
{
}
";

            var compilation = CreateCompilationWithMscorlib(source);
            compilation.VerifyDiagnostics(
                // (2,2): error CS0404: Cannot apply attribute class 'Foo<T>' because it is generic
                // [Foo<int>]
                Diagnostic(ErrorCode.ERR_AttributeCantBeGeneric, "Foo<int>").WithArguments("Foo<T>").WithLocation(2, 2));
        }

        /// <summary>
        /// Bug 7620: System.Nullreference Exception throws while the value of  parameter  AttributeUsage Is Null
        /// </summary>
        [Fact]
        public void CS1502ERR_NullAttributeUsageArgument()
        {
            string source = @"
using System;

[AttributeUsage(null)]
public class Attr : Attribute { }

public class Foo
{
    public static void Main()
    {
    }
}
";

            var compilation = CreateCompilationWithMscorlib(source);

            compilation.VerifyDiagnostics(
                // (4,17): error CS1503: Argument 1: cannot convert from '<null>' to 'System.AttributeTargets'
                // [AttributeUsage(null)]
                Diagnostic(ErrorCode.ERR_BadArgType, "null").WithArguments("1", "<null>", "System.AttributeTargets"));
        }

        /// <summary>
        /// Bug 7632: Debug.Assert() Failure  while Attribute Contains Generic
        /// </summary>
        [Fact]
        public void CS0404ERR_GenericAttributeError()
        {
            string source = @"
[Foo<int>]
class G
{
}
class Foo<T>
{
}
";

            var compilation = CreateCompilationWithMscorlib(source);

            compilation.VerifyDiagnostics(
                // (2,2): error CS0404: Cannot apply attribute class 'Foo<T>' because it is generic
                // [Foo<int>]
                Diagnostic(ErrorCode.ERR_AttributeCantBeGeneric, "Foo<int>").WithArguments("Foo<T>").WithLocation(2, 2));
        }

        [WorkItem(541423, "DevDiv")]
        [Fact]
        public void ErrorsInMultipleSyntaxTrees()
        {
            var source1 =
@"using System;
[module: A]
[AttributeUsage(AttributeTargets.Class)]
class A : Attribute
{
}
[AttributeUsage(AttributeTargets.Method)]
class B : Attribute
{
}";
            var source2 =
@"[module: B]";

            var compilation = CreateCompilationWithMscorlib(new[] { source1, source2 });
            compilation.VerifyDiagnostics(
                // (2,10): error CS0592: Attribute 'A' is not valid on this declaration type. It is only valid on 'class' declarations.
                Diagnostic(ErrorCode.ERR_AttributeOnBadSymbolType, "A").WithArguments("A", "class").WithLocation(2, 10),
                // (1,10): error CS0592: Attribute 'B' is not valid on this declaration type. It is only valid on 'method' declarations.
                Diagnostic(ErrorCode.ERR_AttributeOnBadSymbolType, "B").WithArguments("B", "method").WithLocation(1, 10));
        }

        [WorkItem(542533, "DevDiv")]
        [Fact]
        public void ErrorsInMultipleSyntaxTrees_TypeParam()
        {
            var source1 =
@"using System;
[AttributeUsage(AttributeTargets.Class)]
class A : Attribute
{
}
[AttributeUsage(AttributeTargets.Method)]
class B : Attribute
{
}

class Gen<[A] T> {}
";
            var source2 =
@"class Gen2<[B] T> {}";

            var compilation = CreateCompilationWithMscorlib(new[] { source1, source2 });
            compilation.VerifyDiagnostics(
                // (11,12): error CS0592: Attribute 'A' is not valid on this declaration type. It is only valid on 'class' declarations.
                // class Gen<[A] T> {}
                Diagnostic(ErrorCode.ERR_AttributeOnBadSymbolType, "A").WithArguments("A", "class").WithLocation(11, 12),
                // (1,13): error CS0592: Attribute 'B' is not valid on this declaration type. It is only valid on 'method' declarations.
                // class Gen2<[B] T> {}
                Diagnostic(ErrorCode.ERR_AttributeOnBadSymbolType, "B").WithArguments("B", "method").WithLocation(1, 13));
        }

        [WorkItem(541423, "DevDiv")]
        [Fact]
        public void ErrorsInMultiplePartialDeclarations()
        {
            var source =
@"using System;
[AttributeUsage(AttributeTargets.Struct)]
class A : Attribute
{
}
[AttributeUsage(AttributeTargets.Method)]
class B : Attribute
{
}
[A]
partial class C
{
}
[B]
partial class C
{
}";
            var compilation = CreateCompilationWithMscorlib(source);
            compilation.VerifyDiagnostics(
                // (10,2): error CS0592: Attribute 'A' is not valid on this declaration type. It is only valid on 'struct' declarations.
                Diagnostic(ErrorCode.ERR_AttributeOnBadSymbolType, "A").WithArguments("A", "struct").WithLocation(10, 2),
                // (14,2): error CS0592: Attribute 'B' is not valid on this declaration type. It is only valid on 'method' declarations.
                Diagnostic(ErrorCode.ERR_AttributeOnBadSymbolType, "B").WithArguments("B", "method").WithLocation(14, 2));
        }

        [WorkItem(542533, "DevDiv")]
        [Fact]
        public void ErrorsInMultiplePartialDeclarations_TypeParam()
        {
            var source =
@"using System;
[AttributeUsage(AttributeTargets.Struct)]
class A : Attribute
{
}
[AttributeUsage(AttributeTargets.Method)]
class B : Attribute
{
}

partial class Gen<[A] T>
{
}
partial class Gen<[B] T>
{
}";
            var compilation = CreateCompilationWithMscorlib(source);
            compilation.VerifyDiagnostics(
                // (11,20): error CS0592: Attribute 'A' is not valid on this declaration type. It is only valid on 'struct' declarations.
                // partial class Gen<[A] T>
                Diagnostic(ErrorCode.ERR_AttributeOnBadSymbolType, "A").WithArguments("A", "struct").WithLocation(11, 20),
                // (14,20): error CS0592: Attribute 'B' is not valid on this declaration type. It is only valid on 'method' declarations.
                // partial class Gen<[B] T>
                Diagnostic(ErrorCode.ERR_AttributeOnBadSymbolType, "B").WithArguments("B", "method").WithLocation(14, 20));
        }

        [WorkItem(541505, "DevDiv")]
        [Fact]
        public void AttributeArgumentError_CS0120()
        {
            var source =
@"using System;
class A : Attribute
{
  public A(ProtectionLevel p){}
}

enum ProtectionLevel
{
  Privacy = 0
}

class F
{
  int ProtectionLevel;

  [A(ProtectionLevel.Privacy)]
  public int test;
}
";
            var compilation = CreateCompilationWithMscorlib(source);
            compilation.VerifyDiagnostics(
                // (16,6): error CS0120: An object reference is required for the non-static field, method, or property 'F.ProtectionLevel'
                //   [A(ProtectionLevel.Privacy)]
                Diagnostic(ErrorCode.ERR_ObjectRequired, "ProtectionLevel").WithArguments("F.ProtectionLevel"),
                // (14,7): warning CS0169: The field 'F.ProtectionLevel' is never used
                //   int ProtectionLevel;
                Diagnostic(ErrorCode.WRN_UnreferencedField, "ProtectionLevel").WithArguments("F.ProtectionLevel"),
                // (17,14): warning CS0649: Field 'F.test' is never assigned to, and will always have its default value 0
                //   public int test;
                Diagnostic(ErrorCode.WRN_UnassignedInternalField, "test").WithArguments("F.test", "0")
                );
        }

        [Fact, WorkItem(541427, "DevDiv")]
        public void AttributeTargetsString()
        {
            var source = @"
using System;
[AttributeUsage(AttributeTargets.All & ~AttributeTargets.Class)] class A : Attribute { }
[A] class C { }
";

            CreateCompilationWithMscorlib(source).VerifyDiagnostics(
    // (3,2): error CS0592: Attribute 'A' is not valid on this declaration type. It is only valid on 'assembly, module, struct, enum, constructor, method, property, indexer, field, event, interface, parameter, delegate, return, type parameter' declarations.
    // [A] class C { }
    Diagnostic(ErrorCode.ERR_AttributeOnBadSymbolType, "A").WithArguments("A", "assembly, module, struct, enum, constructor, method, property, indexer, field, event, interface, parameter, delegate, return, type parameter")
            );
        }

        [Fact]
        public void AttributeTargetsAssemblyModule()
        {
            var source = @"
using System;
[module: Attr()]
[AttributeUsage(AttributeTargets.Assembly)]
class Attr: Attribute { public Attr(){} }";

            var compilation = CreateCompilationWithMscorlib(source);
            compilation.VerifyDiagnostics(
                // (3,10): error CS0592: Attribute 'Attr' is not valid on this declaration type. It is only valid on 'assembly' declarations.
                Diagnostic(ErrorCode.ERR_AttributeOnBadSymbolType, "Attr").WithArguments("Attr", "assembly"));
        }

        [WorkItem(541259, "DevDiv")]
        [Fact]
        public void CS0182_NonConstantArrayCreationAttributeArgument()
        {
            var source =
@"using System;
 
[A(new int[1] {Program.f})]         // error
[A(new int[1])]                     // error
[A(new int[1,1])]                   // error  
[A(new int[1 - 1])]                 // OK create an empty array
[A(new A[0])]                       // error
class Program
{
    static public int f = 10;
    public static void Main()
    {
        typeof(Program).GetCustomAttributes(false);
    }
}
 
[AttributeUsage(AttributeTargets.All, AllowMultiple = true)]
class A : Attribute
{
    public A(object x) { }
}
";
            var compilation = CreateCompilationWithMscorlib(source);
            compilation.VerifyDiagnostics(
                // (3,16): error CS0182: An attribute argument must be a constant expression, typeof expression or array creation expression of an attribute parameter type
                // [A(new int[1] {Program.f})]
                Diagnostic(ErrorCode.ERR_BadAttributeArgument, "Program.f"),
                // (4,4): error CS0182: An attribute argument must be a constant expression, typeof expression or array creation expression of an attribute parameter type
                // [A(new int[1])]
                Diagnostic(ErrorCode.ERR_BadAttributeArgument, "new int[1]"),
                // (5,4): error CS0182: An attribute argument must be a constant expression, typeof expression or array creation expression of an attribute parameter type
                // [A(new int[1,1])]
                Diagnostic(ErrorCode.ERR_BadAttributeArgument, "new int[1,1]"),
                // (7,4): error CS0182: An attribute argument must be a constant expression, typeof expression or array creation expression of an attribute parameter type
                // [A(new A[0])]                       
                Diagnostic(ErrorCode.ERR_BadAttributeArgument, "new A[0]"));
        }

        [WorkItem(541753, "DevDiv")]
        [Fact]
        public void CS0182_NestedArrays()
        {
            var source = @"
using System;
 
[A(new int[][] { new int[] { 1 } })]
class Program
{
    static void Main()
    {
        typeof(Program).GetCustomAttributes(false);
    }
}
 
class A : Attribute
{
    public A(object x) { }
}
";
            var compilation = CreateCompilationWithMscorlib(source);
            compilation.VerifyDiagnostics(
                // (4,4): error CS0182: An attribute argument must be a constant expression, typeof expression or array creation expression of an attribute parameter type
                // [A(new int[][] { new int[] { 1 } })]
                Diagnostic(ErrorCode.ERR_BadAttributeArgument, "new int[][] { new int[] { 1 } }").WithLocation(4, 4));
        }

        [WorkItem(541849, "DevDiv")]
        [Fact]
        public void CS0182_MultidimensionalArrays()
        {
            var source =
@"using System;
 
class MyAttribute : Attribute
{
    public MyAttribute(params int[][,] x) { }
}

[My]
class Program
{
    static void Main()
    {
        typeof(Program).GetCustomAttributes(false);
    }
}
";
            var compilation = CreateCompilationWithMscorlib(source);
            compilation.VerifyDiagnostics(
                // (8,2): error CS0181: Attribute constructor parameter 'x' has type 'int[][*,*]', which is not a valid attribute parameter type
                // [My]
                Diagnostic(ErrorCode.ERR_BadAttributeParamType, "My").WithArguments("x", "int[][*,*]").WithLocation(8, 2));
        }

        [WorkItem(541858, "DevDiv")]
        [Fact]
        public void AttributeDefaultValueArgument()
        {
            var source =
@"using System;
 
namespace AttributeTest
{
    [A(3, X = 6)]
    public class A : Attribute
    {
        public int X;
        public A(int x, int y = 4, object a = default(A)) { }
    
        static void Main()
        {
            typeof(A).GetCustomAttributes(false);
        }
    }
}
";
            var compilation = CompileAndVerify(source, expectedOutput: "");
        }

        [WorkItem(541858, "DevDiv")]
        [Fact]
        public void CS0416_GenericAttributeDefaultValueArgument()
        {
            var source =
@"using System;
 
public class A : Attribute
{
    public object X;
    static void Main()
    {
        typeof(C<int>.E).GetCustomAttributes(false);
    }
}
 
public class C<T>
{
    [A(X = default(E))]
    public enum E { }

    [A(X = typeof(E2))]
    public enum E2 { }
}
";
            var compilation = CreateCompilationWithMscorlib(source);
            compilation.VerifyDiagnostics(
                // (14,12): error CS0182: An attribute argument must be a constant expression, typeof expression or array creation expression of an attribute parameter type
                //     [A(X = default(E))]
                Diagnostic(ErrorCode.ERR_BadAttributeArgument, "default(E)").WithLocation(14, 12),
                // (17,12): error CS0416: 'C<T>.E2': an attribute argument cannot use type parameters
                //     [A(X = typeof(E2))]
                Diagnostic(ErrorCode.ERR_AttrArgWithTypeVars, "typeof(E2)").WithArguments("C<T>.E2").WithLocation(17, 12));
        }

        [WorkItem(541615, "DevDiv")]
        [Fact]
        public void CS0246_VarAttributeIdentifier()
        {
            var source = @"
[var()]
class Program
{
    public static void Main() {}
}
";
            var compilation = CreateCompilationWithMscorlib(source);
            compilation.VerifyDiagnostics(
                // (2,2): error CS0246: The type or namespace name 'var' could not be found (are you missing a using directive or an assembly reference?)
                // [var()]
                Diagnostic(ErrorCode.ERR_SingleTypeNameNotFound, "var").WithArguments("var").WithLocation(2, 2));
        }

        [Fact]
        public void TestAttributesWithInvalidArgumentsOrder()
        {
            string source = @"
using System;
 
namespace AttributeTest
{
    [AttributeUsage(AttributeTargets.All, AllowMultiple = true)]
    [A(3, z: 5, X = 6, y: 1)]
    [A(3, z: 5, 1)]
    [A(3, 1, X = 6, z: 5)]
    [A(X = 6, 0)]
    [A(X = 6, x: 0)]
    public class A : Attribute
    {
        public int X;
        public A(int x, int y = 4, int z = 0) { Console.WriteLine(x); Console.WriteLine(y); Console.WriteLine(z); }
    
        static void Main()
        {
            typeof(A).GetCustomAttributes(false);
        }
    }

    public class B
    {
    }
}
";
            var compilation = CreateCompilationWithMscorlib(source);
            compilation.VerifyDiagnostics(
                // (7,27): error CS1016: Named attribute argument expected
                //     [A(3, z: 5, X = 6, y: 1)]
                Diagnostic(ErrorCode.ERR_NamedArgumentExpected, "1").WithLocation(7, 27),
                // (9,24): error CS1016: Named attribute argument expected
                //     [A(3, 1, X = 6, z: 5)]
                Diagnostic(ErrorCode.ERR_NamedArgumentExpected, "5").WithLocation(9, 24),
                // (10,15): error CS1016: Named attribute argument expected
                //     [A(X = 6, 0)]
                Diagnostic(ErrorCode.ERR_NamedArgumentExpected, "0").WithLocation(10, 15),
                // (11,18): error CS1016: Named attribute argument expected
                //     [A(X = 6, x: 0)]
                Diagnostic(ErrorCode.ERR_NamedArgumentExpected, "0").WithLocation(11, 18),
                // (8,17): error CS1738: Named argument specifications must appear after all fixed arguments have been specified
                //     [A(3, z: 5, 1)]
                Diagnostic(ErrorCode.ERR_NamedArgumentSpecificationBeforeFixedArgument, "1").WithLocation(8, 17));
        }

        [WorkItem(541877, "DevDiv")]
        [Fact]
        public void Bug8772_TestDelegateAttributeNameBinding()
        {
            string source = @"
using System;
 
class A : Attribute
{
    public A(int x) { Console.WriteLine(x); }
}
 
class C
{
    [A(Invoke)]
    delegate void F1();
 
    delegate T F2<[A(Invoke)]T> ();

    const int Invoke = 1;
 
    static void Main()
    {
    }
}
";
            var compilation = CreateCompilationWithMscorlib(source);

            compilation.VerifyDiagnostics(
                // (11,8): error CS1503: Argument 1: cannot convert from 'method group' to 'int'
                //     [A(Invoke)]
                Diagnostic(ErrorCode.ERR_BadArgType, "Invoke").WithArguments("1", "method group", "int").WithLocation(11, 8),
                // (14,22): error CS1503: Argument 1: cannot convert from 'method group' to 'int'
                //     delegate T F2<[A(Invoke)]T> ();
                Diagnostic(ErrorCode.ERR_BadArgType, "Invoke").WithArguments("1", "method group", "int").WithLocation(14, 22));
        }

        [Fact]
        public void AmbiguousAttributeErrors_01()
        {
            string source = @"
namespace ValidWithSuffix
{
    public class DescriptionAttribute : System.Attribute
    {
        public DescriptionAttribute(string name) { }
    }
}

namespace ValidWithoutSuffix
{
    public class Description : System.Attribute
    {
        public Description(string name) { }
    }
}

namespace TestNamespace_01
{
    using ValidWithSuffix;
    using ValidWithoutSuffix;

    [Description(null)]
    public class Test { }

    [DescriptionAttribute(null)]
    public class Test2 { }
}
";
            var compilation = CreateCompilationWithMscorlib(source);

            compilation.VerifyDiagnostics(
                // (23,6): error CS1614: 'Description' is ambiguous between 'ValidWithoutSuffix.Description' and 'ValidWithSuffix.DescriptionAttribute'; use either '@Description' or 'DescriptionAttribute'
                //     [Description(null)]
                Diagnostic(ErrorCode.ERR_AmbiguousAttribute, "Description").WithArguments("Description", "ValidWithoutSuffix.Description", "ValidWithSuffix.DescriptionAttribute"));
        }

        [Fact]
        public void AmbiguousAttributeErrors_02()
        {
            string source = @"
namespace ValidWithSuffix
{
    public class DescriptionAttribute : System.Attribute
    {
        public DescriptionAttribute(string name) { }
    }
}

namespace ValidWithSuffix_And_ValidWithoutSuffix
{
    public class DescriptionAttribute : System.Attribute
    {
        public DescriptionAttribute(string name) { }
    }
    public class Description : System.Attribute
    {
        public Description(string name) { }
    }
}

namespace TestNamespace_02
{
    using ValidWithSuffix;
    using ValidWithSuffix_And_ValidWithoutSuffix;

    [Description(null)]
    public class Test { }
    
    [DescriptionAttribute(null)]
    public class Test2 { }
}
";
            var compilation = CreateCompilationWithMscorlib(source);

            compilation.VerifyDiagnostics(
                // (30,6): error CS0104: 'DescriptionAttribute' is an ambiguous reference between 'ValidWithSuffix.DescriptionAttribute' and 'ValidWithSuffix_And_ValidWithoutSuffix.DescriptionAttribute'
                //     [DescriptionAttribute(null)]
                Diagnostic(ErrorCode.ERR_AmbigContext, "DescriptionAttribute").WithArguments("DescriptionAttribute", "ValidWithSuffix.DescriptionAttribute", "ValidWithSuffix_And_ValidWithoutSuffix.DescriptionAttribute"));
        }

        [Fact]
        public void AmbiguousAttributeErrors_03()
        {
            string source = @"
namespace ValidWithoutSuffix
{
    public class Description : System.Attribute
    {
        public Description(string name) { }
    }
}

namespace ValidWithSuffix_And_ValidWithoutSuffix
{
    public class DescriptionAttribute : System.Attribute
    {
        public DescriptionAttribute(string name) { }
    }
    public class Description : System.Attribute
    {
        public Description(string name) { }
    }
}

namespace TestNamespace_03
{
    using ValidWithoutSuffix;
    using ValidWithSuffix_And_ValidWithoutSuffix;

    [Description(null)]
    public class Test { }
    
    [DescriptionAttribute(null)]
    public class Test2 { }
}
";
            var compilation = CreateCompilationWithMscorlib(source);

            compilation.VerifyDiagnostics();
        }

        [Fact]
        public void AmbiguousAttributeErrors_04()
        {
            string source = @"
namespace ValidWithSuffix
{
    public class DescriptionAttribute : System.Attribute
    {
        public DescriptionAttribute(string name) { }
    }
}

namespace ValidWithoutSuffix
{
    public class Description : System.Attribute
    {
        public Description(string name) { }
    }
}

namespace ValidWithSuffix_And_ValidWithoutSuffix
{
    public class DescriptionAttribute : System.Attribute
    {
        public DescriptionAttribute(string name) { }
    }
    public class Description : System.Attribute
    {
        public Description(string name) { }
    }
}

namespace TestNamespace_04
{
    using ValidWithSuffix;
    using ValidWithoutSuffix;
    using ValidWithSuffix_And_ValidWithoutSuffix;

    [Description(null)]
    public class Test { }
    
    [DescriptionAttribute(null)]
    public class Test2 { }
}
";
            var compilation = CreateCompilationWithMscorlib(source);

            compilation.VerifyDiagnostics(
                // (36,6): error CS0104: 'Description' is an ambiguous reference between 'ValidWithSuffix_And_ValidWithoutSuffix.Description' and 'ValidWithoutSuffix.Description'
                //     [Description(null)]
                Diagnostic(ErrorCode.ERR_AmbigContext, "Description").WithArguments("Description", "ValidWithSuffix_And_ValidWithoutSuffix.Description", "ValidWithoutSuffix.Description"),
                // (39,6): error CS0104: 'DescriptionAttribute' is an ambiguous reference between 'ValidWithSuffix.DescriptionAttribute' and 'ValidWithSuffix_And_ValidWithoutSuffix.DescriptionAttribute'
                //     [DescriptionAttribute(null)]
                Diagnostic(ErrorCode.ERR_AmbigContext, "DescriptionAttribute").WithArguments("DescriptionAttribute", "ValidWithSuffix.DescriptionAttribute", "ValidWithSuffix_And_ValidWithoutSuffix.DescriptionAttribute"));
        }

        [Fact]
        public void AmbiguousAttributeErrors_05()
        {
            string source = @"
namespace InvalidWithSuffix
{
    public class DescriptionAttribute
    {
        public DescriptionAttribute(string name) { }
    }
}

namespace InvalidWithoutSuffix
{
    public class Description
    {
        public Description(string name) { }
    }
}

namespace TestNamespace_05
{
    using InvalidWithSuffix;
    using InvalidWithoutSuffix;

    [Description(null)]
    public class Test { }
    
    [DescriptionAttribute(null)]
    public class Test2 { }
}
";
            var compilation = CreateCompilationWithMscorlib(source);

            compilation.VerifyDiagnostics(
                // (23,6): error CS0616: 'InvalidWithoutSuffix.Description' is not an attribute class
                //     [Description(null)]
                Diagnostic(ErrorCode.ERR_NotAnAttributeClass, "Description").WithArguments("InvalidWithoutSuffix.Description"),
                // (26,6): error CS0616: 'InvalidWithSuffix.DescriptionAttribute' is not an attribute class
                //     [DescriptionAttribute(null)]
                Diagnostic(ErrorCode.ERR_NotAnAttributeClass, "DescriptionAttribute").WithArguments("InvalidWithSuffix.DescriptionAttribute"));
        }

        [Fact]
        public void AmbiguousAttributeErrors_06()
        {
            string source = @"
namespace InvalidWithSuffix
{
    public class DescriptionAttribute
    {
        public DescriptionAttribute(string name) { }
    }
}

namespace InvalidWithSuffix_And_InvalidWithoutSuffix
{
    public class DescriptionAttribute
    {
        public DescriptionAttribute(string name) { }
    }
    public class Description
    {
        public Description(string name) { }
    }
}

namespace TestNamespace_06
{
    using InvalidWithSuffix;
    using InvalidWithSuffix_And_InvalidWithoutSuffix;

    [Description(null)]
    public class Test { }
    
    [DescriptionAttribute(null)]
    public class Test2 { }
}
";
            var compilation = CreateCompilationWithMscorlib(source);

            compilation.VerifyDiagnostics(
                // (27,6): error CS0104: 'Description' is an ambiguous reference between 'InvalidWithSuffix.DescriptionAttribute' and 'InvalidWithSuffix_And_InvalidWithoutSuffix.DescriptionAttribute'
                //     [Description(null)]
                Diagnostic(ErrorCode.ERR_AmbigContext, "Description").WithArguments("Description", "InvalidWithSuffix.DescriptionAttribute", "InvalidWithSuffix_And_InvalidWithoutSuffix.DescriptionAttribute"),
                // (30,6): error CS0104: 'DescriptionAttribute' is an ambiguous reference between 'InvalidWithSuffix.DescriptionAttribute' and 'InvalidWithSuffix_And_InvalidWithoutSuffix.DescriptionAttribute'
                //     [DescriptionAttribute(null)]
                Diagnostic(ErrorCode.ERR_AmbigContext, "DescriptionAttribute").WithArguments("DescriptionAttribute", "InvalidWithSuffix.DescriptionAttribute", "InvalidWithSuffix_And_InvalidWithoutSuffix.DescriptionAttribute"));
        }

        [Fact]
        public void AmbiguousAttributeErrors_07()
        {
            string source = @"
namespace InvalidWithoutSuffix
{
    public class Description
    {
        public Description(string name) { }
    }
}

namespace InvalidWithSuffix_And_InvalidWithoutSuffix
{
    public class DescriptionAttribute
    {
        public DescriptionAttribute(string name) { }
    }
    public class Description
    {
        public Description(string name) { }
    }
}

namespace TestNamespace_07
{
    using InvalidWithoutSuffix;
    using InvalidWithSuffix_And_InvalidWithoutSuffix;

    [Description(null)]
    public class Test { }
    
    [DescriptionAttribute(null)]
    public class Test2 { }
}
";
            var compilation = CreateCompilationWithMscorlib(source);

            compilation.VerifyDiagnostics(
                // (30,6): error CS0616: 'InvalidWithSuffix_And_InvalidWithoutSuffix.DescriptionAttribute' is not an attribute class
                //     [DescriptionAttribute(null)]
                Diagnostic(ErrorCode.ERR_NotAnAttributeClass, "DescriptionAttribute").WithArguments("InvalidWithSuffix_And_InvalidWithoutSuffix.DescriptionAttribute"),
                // (27,6): error CS0104: 'Description' is an ambiguous reference between 'InvalidWithSuffix_And_InvalidWithoutSuffix.Description' and 'InvalidWithoutSuffix.Description'
                //     [Description(null)]
                Diagnostic(ErrorCode.ERR_AmbigContext, "Description").WithArguments("Description", "InvalidWithSuffix_And_InvalidWithoutSuffix.Description", "InvalidWithoutSuffix.Description"));
        }

        [Fact]
        public void AmbiguousAttributeErrors_08()
        {
            string source = @"
namespace InvalidWithSuffix
{
    public class DescriptionAttribute
    {
        public DescriptionAttribute(string name) { }
    }
}

namespace InvalidWithoutSuffix
{
    public class Description
    {
        public Description(string name) { }
    }
}

namespace InvalidWithSuffix_And_InvalidWithoutSuffix
{
    public class DescriptionAttribute
    {
        public DescriptionAttribute(string name) { }
    }
    public class Description
    {
        public Description(string name) { }
    }
}

namespace TestNamespace_08
{
    using InvalidWithSuffix;
    using InvalidWithoutSuffix;
    using InvalidWithSuffix_And_InvalidWithoutSuffix;

    [Description(null)]
    public class Test { }
    
    [DescriptionAttribute(null)]
    public class Test2 { }
}
";
            var compilation = CreateCompilationWithMscorlib(source);

            compilation.VerifyDiagnostics(
                // (36,6): error CS0104: 'Description' is an ambiguous reference between 'InvalidWithSuffix_And_InvalidWithoutSuffix.Description' and 'InvalidWithoutSuffix.Description' 
                //     [Description(null)]
                Diagnostic(ErrorCode.ERR_AmbigContext, "Description").WithArguments("Description", "InvalidWithSuffix_And_InvalidWithoutSuffix.Description", "InvalidWithoutSuffix.Description"),
                // (39,6): error CS0104: 'DescriptionAttribute' is an ambiguous reference between 'InvalidWithSuffix.DescriptionAttribute' and 'InvalidWithSuffix_And_InvalidWithoutSuffix.DescriptionAttribute'
                //     [DescriptionAttribute(null)]
                Diagnostic(ErrorCode.ERR_AmbigContext, "DescriptionAttribute").WithArguments("DescriptionAttribute", "InvalidWithSuffix.DescriptionAttribute", "InvalidWithSuffix_And_InvalidWithoutSuffix.DescriptionAttribute"));
        }

        [Fact]
        public void AmbiguousAttributeErrors_09()
        {
            string source = @"
namespace InvalidWithoutSuffix_But_ValidWithSuffix
{
    public class DescriptionAttribute : System.Attribute
    {
        public DescriptionAttribute(string name) { }
    }
    public class Description
    {
        public Description(string name) { }
    }
}

namespace InvalidWithSuffix_But_ValidWithoutSuffix
{
    public class DescriptionAttribute
    {
        public DescriptionAttribute(string name) { }
    }
    public class Description : System.Attribute
    {
        public Description(string name) { }
    }
}

namespace TestNamespace_09
{
    using InvalidWithoutSuffix_But_ValidWithSuffix;
    using InvalidWithSuffix_But_ValidWithoutSuffix;

    [Description(null)]
    public class Test { public static void Main() {} }
    
    [DescriptionAttribute(null)]
    public class Test2 { }
}
";
            var compilation = CreateCompilationWithMscorlib(source);

            compilation.VerifyDiagnostics(
                // (31,6): error CS0104: 'Description' is an ambiguous reference between 'InvalidWithSuffix_But_ValidWithoutSuffix.Description' and 'InvalidWithoutSuffix_But_ValidWithSuffix.Description'
                //     [Description(null)]
                Diagnostic(ErrorCode.ERR_AmbigContext, "Description").WithArguments("Description", "InvalidWithSuffix_But_ValidWithoutSuffix.Description", "InvalidWithoutSuffix_But_ValidWithSuffix.Description"),
                // (34,6): error CS0104: 'DescriptionAttribute' is an ambiguous reference between 'InvalidWithSuffix_But_ValidWithoutSuffix.DescriptionAttribute' and 'InvalidWithoutSuffix_But_ValidWithSuffix.DescriptionAttribute'
                //     [DescriptionAttribute(null)]
                Diagnostic(ErrorCode.ERR_AmbigContext, "DescriptionAttribute").WithArguments("DescriptionAttribute", "InvalidWithSuffix_But_ValidWithoutSuffix.DescriptionAttribute", "InvalidWithoutSuffix_But_ValidWithSuffix.DescriptionAttribute"));
        }

        [Fact]
        public void AmbiguousAttributeErrors_10()
        {
            string source = @"
namespace ValidWithoutSuffix
{
    public class Description : System.Attribute
    {
        public Description(string name) { }
    }
}

namespace InvalidWithoutSuffix
{
    public class Description
    {
        public Description(string name) { }
    }
}

namespace TestNamespace_10
{
    using ValidWithoutSuffix;
    using InvalidWithoutSuffix;

    [Description(null)]
    public class Test { public static void Main() {} }
}
";
            var compilation = CreateCompilationWithMscorlib(source);

            compilation.VerifyDiagnostics(
                // (23,6): error CS0104: 'Description' is an ambiguous reference between 'InvalidWithoutSuffix.Description' and 'ValidWithoutSuffix.Description'
                //     [Description(null)]
                Diagnostic(ErrorCode.ERR_AmbigContext, "Description").WithArguments("Description", "InvalidWithoutSuffix.Description", "ValidWithoutSuffix.Description"));
        }

        [Fact]
        public void AmbiguousAttributeErrors_11()
        {
            string source = @"
namespace ValidWithSuffix
{
    public class DescriptionAttribute : System.Attribute
    {
        public DescriptionAttribute(string name) { }
    }
}

namespace InvalidWithSuffix
{
    public class DescriptionAttribute
    {
        public DescriptionAttribute(string name) { }
    }
}

namespace TestNamespace_11
{
    using ValidWithSuffix;
    using InvalidWithSuffix;

    [Description(null)]
    public class Test { public static void Main() {} }

    [DescriptionAttribute(null)]
    public class Test2 { }
}
";
            var compilation = CreateCompilationWithMscorlib(source);

            compilation.VerifyDiagnostics(
                // (23,6): error CS0104: 'Description' is an ambiguous reference between 'InvalidWithSuffix.DescriptionAttribute' and 'ValidWithSuffix.DescriptionAttribute'
                //     [Description(null)]
                Diagnostic(ErrorCode.ERR_AmbigContext, "Description").WithArguments("Description", "InvalidWithSuffix.DescriptionAttribute", "ValidWithSuffix.DescriptionAttribute"),
                // (26,6): error CS0104: 'DescriptionAttribute' is an ambiguous reference between 'InvalidWithSuffix.DescriptionAttribute' and 'ValidWithSuffix.DescriptionAttribute'
                //     [DescriptionAttribute(null)]
                Diagnostic(ErrorCode.ERR_AmbigContext, "DescriptionAttribute").WithArguments("DescriptionAttribute", "InvalidWithSuffix.DescriptionAttribute", "ValidWithSuffix.DescriptionAttribute"));
        }

        [Fact]
        public void AmbiguousAttributeErrors_12()
        {
            string source = @"
namespace InvalidWithSuffix
{
    public class DescriptionAttribute
    {
        public DescriptionAttribute(string name) { }
    }
}

namespace InvalidWithoutSuffix_But_ValidWithSuffix
{
    public class DescriptionAttribute : System.Attribute
    {
        public DescriptionAttribute(string name) { }
    }
    public class Description
    {
        public Description(string name) { }
    }
}

namespace TestNamespace_12
{
    using InvalidWithoutSuffix_But_ValidWithSuffix;
    using InvalidWithSuffix;

    [Description(null)]
    public class Test { public static void Main() {} }
    
    [DescriptionAttribute(null)]
    public class Test2 { }
}
";
            var compilation = CreateCompilationWithMscorlib(source);

            compilation.VerifyDiagnostics(
                // (30,6): error CS0104: 'DescriptionAttribute' is an ambiguous reference between 'InvalidWithSuffix.DescriptionAttribute' and 'InvalidWithoutSuffix_But_ValidWithSuffix.DescriptionAttribute'
                //     [DescriptionAttribute(null)]
                Diagnostic(ErrorCode.ERR_AmbigContext, "DescriptionAttribute").WithArguments("DescriptionAttribute", "InvalidWithSuffix.DescriptionAttribute", "InvalidWithoutSuffix_But_ValidWithSuffix.DescriptionAttribute"),
                // (27,6): error CS0104: 'Description' is an ambiguous reference between 'InvalidWithSuffix.DescriptionAttribute' and 'InvalidWithoutSuffix_But_ValidWithSuffix.DescriptionAttribute'
                //     [Description(null)]
                Diagnostic(ErrorCode.ERR_AmbigContext, "Description").WithArguments("Description", "InvalidWithSuffix.DescriptionAttribute", "InvalidWithoutSuffix_But_ValidWithSuffix.DescriptionAttribute"));
        }

        [Fact]
        public void AliasAttributeName()
        {
            var source =
@"using A = A1;
using AAttribute = A2;
class A1 : System.Attribute { }
class A2 : System.Attribute { }
[A]class C { }";
            CreateCompilationWithMscorlib(source).VerifyDiagnostics(
                // (5,2): error CS1614: 'A' is ambiguous between 'A2' and 'A1'; use either '@A' or 'AAttribute'
                Diagnostic(ErrorCode.ERR_AmbiguousAttribute, "A").WithArguments("A", "A1", "A2").WithLocation(5, 2));
        }

        [WorkItem(542279, "DevDiv")]
        [Fact]
        public void MethodSignatureAttributes()
        {
            var text =
@"class A : System.Attribute
{
    public A(object o) { }
}
class B { }
class C
{
    [return: A(new B())]
    static object F(
        [A(new B())] object x,
        [param: A(new B())] object y)
    {
        return null;
    }
}";
            CreateCompilationWithMscorlib(text).VerifyDiagnostics(
                // (8,16): error CS0182: An attribute argument must be a constant expression, typeof expression or array creation expression of an attribute parameter type
                Diagnostic(ErrorCode.ERR_BadAttributeArgument, "new B()").WithLocation(8, 16),
                // (10,12): error CS0182: An attribute argument must be a constant expression, typeof expression or array creation expression of an attribute parameter type
                Diagnostic(ErrorCode.ERR_BadAttributeArgument, "new B()").WithLocation(10, 12),
                // (11,19): error CS0182: An attribute argument must be a constant expression, typeof expression or array creation expression of an attribute parameter type
                Diagnostic(ErrorCode.ERR_BadAttributeArgument, "new B()").WithLocation(11, 19));
        }

        [Fact]
        public void AttributeDiagnosticsForEachArgument()
        {
            var source = @"using System;
public class A : Attribute 
{
  public A(object[] a) {}
}

[A(new object[] { default(E), default(E) })]
class C<T, U> { public enum E {} }";

            CreateCompilationWithMscorlib(source).VerifyDiagnostics(
                // (7,31): error CS0182: An attribute argument must be a constant expression, typeof expression or array creation expression of an attribute parameter type
                // [A(new object[] { default(E), default(E) })]
                Diagnostic(ErrorCode.ERR_BadAttributeArgument, "default(E)").WithLocation(7, 31),
                // (7,19): error CS0182: An attribute argument must be a constant expression, typeof expression or array creation expression of an attribute parameter type
                // [A(new object[] { default(E), default(E) })]
                Diagnostic(ErrorCode.ERR_BadAttributeArgument, "default(E)").WithLocation(7, 19));
        }

        [Fact]
        public void AttributeArgumentDecimalTypeConstant()
        {
            var source = @"using System;
[A(X = new decimal())]
public class A : Attribute
{
  public object X;
  const decimal y = new decimal();
}";

            CreateCompilationWithMscorlib(source).VerifyDiagnostics(
                // (2,8): error CS0182: An attribute argument must be a constant expression, typeof expression or array creation expression of an attribute parameter type
                // [A(X = new decimal())]
                Diagnostic(ErrorCode.ERR_BadAttributeArgument, "new decimal()").WithLocation(2, 8));
        }

        [WorkItem(542533, "DevDiv")]
        [Fact]
        public void DuplicateAttributeOnTypeParameterOfPartialClass()
        {
            string source = @"
class A : System.Attribute { }

partial class C<T>  { }
partial class C<[A][A] T> { }
";
            CSharpCompilationOptions opt = TestOptions.ReleaseDll;

            var compilation = CreateCompilationWithMscorlib(source, null, options: opt);

            compilation.VerifyDiagnostics(
                // (4,2): error CS0579: Duplicate 'A' attribute
                Diagnostic(ErrorCode.ERR_DuplicateAttribute, @"A").WithArguments("A"));
        }

        [WorkItem(542486, "DevDiv")]
        [Fact]
        public void MethodParameterScope()
        {
            string source = @"
using System;

class A : Attribute
{
    public A(int x) { Console.WriteLine(x); }
}

class C
{
    [A(qq)] // CS0103 - no 'qq' in scope
    C(int qq) { }

    [A(rr)] // CS0103 - no 'rr' in scope
    void M(int rr) { }

    int P { [A(value)]set { } } // CS0103 - no 'value' in scope

    static void Main() { }
}
";
            var compilation = CreateCompilationWithMscorlib(source);

            compilation.VerifyDiagnostics(
                // (11,8): error CS0103: The name 'qq' does not exist in the current context
                Diagnostic(ErrorCode.ERR_NameNotInContext, "qq").WithArguments("qq"),
                // (14,8): error CS0103: The name 'rr' does not exist in the current context
                Diagnostic(ErrorCode.ERR_NameNotInContext, "rr").WithArguments("rr"),
                // (17,16): error CS0103: The name 'value' does not exist in the current context
                Diagnostic(ErrorCode.ERR_NameNotInContext, "value").WithArguments("value"));

            var tree = compilation.SyntaxTrees.Single();
            var semanticModel = compilation.GetSemanticModel(tree);

            var attrArgSyntaxes = tree.GetCompilationUnitRoot().DescendantNodes().OfType<AttributeArgumentSyntax>();
            Assert.Equal(3, attrArgSyntaxes.Count());

            foreach (var argSyntax in attrArgSyntaxes)
            {
                var info = semanticModel.GetSymbolInfo(argSyntax.Expression);
                Assert.Null(info.Symbol);
                Assert.Equal(0, info.CandidateSymbols.Length);
                Assert.Equal(CandidateReason.None, info.CandidateReason);
            }
        }

        [WorkItem(542486, "DevDiv")]
        [Fact]
        public void MethodTypeParameterScope()
        {
            string source = @"
using System;

class A : Attribute
{
    public A(int x) { Console.WriteLine(x); }
}

class C
{
    [A(typeof(T))] // CS0246 - no 'T' in scope
    void M<T>() { }

    static void Main() { }
}
";
            var compilation = CreateCompilationWithMscorlib(source);

            compilation.VerifyDiagnostics(
                // (11,15): error CS0246: The type or namespace name 'T' could not be found (are you missing a using directive or an assembly reference?)
                Diagnostic(ErrorCode.ERR_SingleTypeNameNotFound, "T").WithArguments("T"));

            var tree = compilation.SyntaxTrees.Single();
            var semanticModel = compilation.GetSemanticModel(tree);

            var attrArgSyntax = tree.GetCompilationUnitRoot().DescendantNodes().OfType<AttributeArgumentSyntax>().Single();
            var typeofSyntax = (TypeOfExpressionSyntax)attrArgSyntax.Expression;
            var typeofArgSyntax = typeofSyntax.Type;
            Assert.Equal("T", typeofArgSyntax.ToString());

            var info = semanticModel.GetSymbolInfo(typeofArgSyntax);
            Assert.Null(info.Symbol);
            Assert.Equal(0, info.CandidateSymbols.Length);
            Assert.Equal(CandidateReason.None, info.CandidateReason);
        }

        [WorkItem(542625, "DevDiv")]
        [Fact]
        public void DuplicateAttributeOnPartialMethod()
        {
            string source = @"
class A : System.Attribute { }
class B : System.Attribute { }

partial class C
{
    [return: B]
    [A]
    static partial void Foo();
    
    [return: B]
    [A]
    static partial void Foo() { }
}
";
            CSharpCompilationOptions opt = TestOptions.ReleaseDll;

            var compilation = CreateCompilationWithMscorlib(source, null, options: opt);

            compilation.VerifyDiagnostics(
                // error CS0579: Duplicate 'A' attribute
                Diagnostic(ErrorCode.ERR_DuplicateAttribute, @"A").WithArguments("A"),
                // error CS0579: Duplicate 'B' attribute
                Diagnostic(ErrorCode.ERR_DuplicateAttribute, @"B").WithArguments("B"));
        }

        [WorkItem(542625, "DevDiv")]
        [Fact]
        public void DuplicateAttributeOnTypeParameterOfPartialMethod()
        {
            string source = @"
class A : System.Attribute { }

partial class C
{
    static partial void Foo<[A] T>();
    static partial void Foo<[A] T>() { }

    // partial method without implementation, but another method with same name
    static partial void Foo2<[A] T>();
    static void Foo2<[A] T>() { }

    // partial method without implementation, but another member with same name
    static partial void Foo3<[A] T>();
    private int Foo3;

    // partial method without implementation
    static partial void Foo4<[A][A] T>();

    // partial methods differing by signature
    static partial void Foo5<[A] T>(int x);
    static partial void Foo5<[A] T>();

    // partial method without defining declaration
    static partial void Foo6<[A][A] T>() { }

}
";
            CSharpCompilationOptions opt = TestOptions.ReleaseDll;

            var compilation = CreateCompilationWithMscorlib(source, null, options: opt);
            compilation.VerifyDiagnostics(
                // (25,25): error CS0759: No defining declaration found for implementing declaration of partial method 'C.Foo6<T>()'
                //     static partial void Foo6<[A][A] T>() { }
                Diagnostic(ErrorCode.ERR_PartialMethodMustHaveLatent, "Foo6").WithArguments("C.Foo6<T>()"),
                // (11,17): error CS0111: Type 'C' already defines a member called 'Foo2' with the same parameter types
                //     static void Foo2<[A] T>() { }
                Diagnostic(ErrorCode.ERR_MemberAlreadyExists, "Foo2").WithArguments("Foo2", "C"),
                // (15,17): error CS0102: The type 'C' already contains a definition for 'Foo3'
                //     private int Foo3;
                Diagnostic(ErrorCode.ERR_DuplicateNameInClass, "Foo3").WithArguments("C", "Foo3"),
                // (7,30): error CS0579: Duplicate 'A' attribute
                //     static partial void Foo<[A] T>() { }
                Diagnostic(ErrorCode.ERR_DuplicateAttribute, "A").WithArguments("A"),
                // (18,34): error CS0579: Duplicate 'A' attribute
                //     static partial void Foo4<[A][A] T>();
                Diagnostic(ErrorCode.ERR_DuplicateAttribute, "A").WithArguments("A"),
                // (25,34): error CS0579: Duplicate 'A' attribute
                //     static partial void Foo6<[A][A] T>() { }
                Diagnostic(ErrorCode.ERR_DuplicateAttribute, "A").WithArguments("A"),
                // (15,17): warning CS0169: The field 'C.Foo3' is never used
                //     private int Foo3;
                Diagnostic(ErrorCode.WRN_UnreferencedField, "Foo3").WithArguments("C.Foo3"));
        }

        [WorkItem(542625, "DevDiv")]
        [Fact]
        public void DuplicateAttributeOnParameterOfPartialMethod()
        {
            string source = @"
class A : System.Attribute { }

partial class C
{
    static partial void Foo([param: A]int y);
    static partial void Foo([A] int y) { }

    // partial method without implementation, but another method with same name
    static partial void Foo2([A] int y);
    static void Foo2([A] int y) { }

    // partial method without implementation, but another member with same name
    static partial void Foo3([A] int y);
    private int Foo3;

    // partial method without implementation
    static partial void Foo4([A][param: A] int y);

    // partial methods differing by signature
    static partial void Foo5([A] int y);
    static partial void Foo5([A] int y, int z);

    // partial method without defining declaration
    static partial void Foo6([A][A] int y) { }
}
";
            CSharpCompilationOptions opt = TestOptions.ReleaseDll;

            var compilation = CreateCompilationWithMscorlib(source, null, options: opt);

            compilation.VerifyDiagnostics(
                // (25,25): error CS0759: No defining declaration found for implementing declaration of partial method 'C.Foo6(int)'
                //     static partial void Foo6([A][A] int y) { }
                Diagnostic(ErrorCode.ERR_PartialMethodMustHaveLatent, "Foo6").WithArguments("C.Foo6(int)"),
                // (11,17): error CS0111: Type 'C' already defines a member called 'Foo2' with the same parameter types
                //     static void Foo2([A] int y) { }
                Diagnostic(ErrorCode.ERR_MemberAlreadyExists, "Foo2").WithArguments("Foo2", "C"),
                // (15,17): error CS0102: The type 'C' already contains a definition for 'Foo3'
                //     private int Foo3;
                Diagnostic(ErrorCode.ERR_DuplicateNameInClass, "Foo3").WithArguments("C", "Foo3"),
                // (7,30): error CS0579: Duplicate 'A' attribute
                //     static partial void Foo([A] int y) { }
                Diagnostic(ErrorCode.ERR_DuplicateAttribute, "A").WithArguments("A"),
                // (18,41): error CS0579: Duplicate 'A' attribute
                //     static partial void Foo4([A][param: A] int y);
                Diagnostic(ErrorCode.ERR_DuplicateAttribute, "A").WithArguments("A"),
                // (25,34): error CS0579: Duplicate 'A' attribute
                //     static partial void Foo6([A][A] int y) { }
                Diagnostic(ErrorCode.ERR_DuplicateAttribute, "A").WithArguments("A"),
                // (15,17): warning CS0169: The field 'C.Foo3' is never used
                //     private int Foo3;
                Diagnostic(ErrorCode.WRN_UnreferencedField, "Foo3").WithArguments("C.Foo3"));
        }

        [Fact]
        public void PartialMethodOverloads()
        {
            string source = @"
class A : System.Attribute { }

partial class C
{
    static partial void F([A] int y);
    static partial void F(int y, [A]int z);
}
";
            CompileAndVerify(source);
        }

        [WorkItem(543456, "DevDiv")]
        [Fact]
        public void StructLayoutFieldsAreUsed()
        {
            var source =
@"using System.Runtime.InteropServices;
[StructLayout(LayoutKind.Sequential)]
struct S
{
    int a, b, c;
}";
            CreateCompilationWithMscorlib(source).VerifyDiagnostics();
        }

        [WorkItem(542662, "DevDiv")]
        [Fact]
        public void FalseDuplicateOnPartial()
        {
            var source =
@"
using System;
 
class A : Attribute { }
partial class Program
{
    static partial void Foo(int x);
    [A]
    static partial void Foo(int x) { }
 
    static partial void Foo();
    [A]
    static partial void Foo() { }
 
    static void Main()
    {
        Console.WriteLine(((Action) Foo).Method.GetCustomAttributesData().Count);
    }
}
";
            CompileAndVerify(source, expectedOutput: "1");
        }

        [WorkItem(542652, "DevDiv")]
        [Fact]
        public void Bug9958()
        {
            var source =
@"
class A : System.Attribute { }
 
partial class C
{
    static partial void Foo<T,[A] S>();
    static partial void Foo<[A]>() { }
}";
            CSharpCompilationOptions opt = TestOptions.ReleaseDll;

            var compilation = CreateCompilationWithMscorlib(source, null, options: opt);

            compilation.VerifyDiagnostics(
                // (7,32): error CS1001: Identifier expected
                //     static partial void Foo<[A]>() { }
                Diagnostic(ErrorCode.ERR_IdentifierExpected, ">"),
                // (7,25): error CS0759: No defining declaration found for implementing declaration of partial method 'C.Foo<>()'
                //     static partial void Foo<[A]>() { }
                Diagnostic(ErrorCode.ERR_PartialMethodMustHaveLatent, "Foo").WithArguments("C.Foo<>()"));
        }

        [WorkItem(542909, "DevDiv")]
        [Fact]
        public void OverriddenPropertyMissingAccessor()
        {
            var source =
@"using System;
class A : Attribute
{
    public virtual int P { get; set; }
}
class B1 : A
{
    public override int P { get { return base.P; } }
}
class B2 : A
{
    public override int P { set { } }
}
[A(P=0)]
[B1(P=1)]
[B2(P = 2)]
class C
{
}";
            CreateCompilationWithMscorlib(source).VerifyDiagnostics();
        }

        [WorkItem(542899, "DevDiv")]
        [Fact]
        public void TwoSyntaxTrees()
        {
            var source =
                @"
using System.Reflection;
[assembly: AssemblyTitle(""EnterpriseLibraryExtensions"")]
";

            var source2 =
                        @"
using Microsoft.Practices.EnterpriseLibrary.Configuration.Design;
using EnterpriseLibraryExtensions;

[assembly: ConfigurationDesignManager(typeof(ExtensionDesignManager))]
";
            var compilation = CreateCompilationWithMscorlib(new string[] { source, source2 });
            compilation.GetDiagnostics();
        }

        [WorkItem(543785, "DevDiv")]
        [Fact]
        public void OpenGenericTypesUsedAsAttributeArgs()
        {
            var source =
@"
class Gen<T>
{
    [TypeAttribute(typeof(L1.L2.L3<>.L4<>))] public T Fld6;
}";
            var compilation = CreateCompilationWithMscorlib(source);

            Assert.NotEmpty(compilation.GetDiagnostics());

            compilation.VerifyDiagnostics(
                // (4,6): error CS0246: The type or namespace name 'TypeAttribute' could not be found (are you missing a using directive or an assembly reference?)
                //     [TypeAttribute(typeof(L1.L2.L3<>.L4<>))] public T Fld6;
                Diagnostic(ErrorCode.ERR_SingleTypeNameNotFound, "TypeAttribute").WithArguments("TypeAttribute"),
                // (4,27): error CS0246: The type or namespace name 'L1' could not be found (are you missing a using directive or an assembly reference?)
                //     [TypeAttribute(typeof(L1.L2.L3<>.L4<>))] public T Fld6;
                Diagnostic(ErrorCode.ERR_SingleTypeNameNotFound, "L1").WithArguments("L1"),
                // (4,55): warning CS0649: Field 'Gen<T>.Fld6' is never assigned to, and will always have its default value 
                //     [TypeAttribute(typeof(L1.L2.L3<>.L4<>))] public T Fld6;
                Diagnostic(ErrorCode.WRN_UnassignedInternalField, "Fld6").WithArguments("Gen<T>.Fld6", ""));
        }

        [WorkItem(543914, "DevDiv")]
        [Fact]
        public void OpenGenericTypeInAttribute()
        {
            var source =
@"
class Gen<T> {}
class Gen2<T>: System.Attribute {}
	
[Gen]
[Gen2]
public class Test
{
	public static int Main()
	{
		return 1;
	}
}";
            CSharpCompilationOptions opt = TestOptions.ReleaseDll;

            var compilation = CreateCompilationWithMscorlib(source, null, options: opt);

            compilation.VerifyDiagnostics(
                // (3,16): error CS0698: A generic type cannot derive from 'System.Attribute' because it is an attribute class
                // class Gen2<T>: System.Attribute {}
                Diagnostic(ErrorCode.ERR_GenericDerivingFromAttribute, "System.Attribute").WithArguments("System.Attribute"),
                // (5,2): error CS0404: Cannot apply attribute class 'Gen<T>' because it is generic
                // [Gen]
                Diagnostic(ErrorCode.ERR_AttributeCantBeGeneric, "Gen").WithArguments("Gen<T>"),
                // (6,2): error CS0404: Cannot apply attribute class 'Gen2<T>' because it is generic
                // [Gen2]
                Diagnostic(ErrorCode.ERR_AttributeCantBeGeneric, "Gen2").WithArguments("Gen2<T>"));
        }

        [Fact]
        public void GenericAttributeTypeFromILSource()
        {
            var ilSource = @"
.class public Gen<T> { }
.class public Gen2<T> extends [mscorlib] System.Attribute { }
";
            var csharpSource = @"
[Gen]
[Gen2]
public class Test
{
	public static int Main()
	{
		return 1;
	}
}";

            var comp = CreateCompilationWithCustomILSource(csharpSource, ilSource);

            comp.VerifyDiagnostics(
                // (2,2): error CS0404: Cannot apply attribute class 'Gen<T>' because it is generic
                // [Gen]
                Diagnostic(ErrorCode.ERR_AttributeCantBeGeneric, "Gen").WithArguments("Gen<T>"),
                // (3,2): error CS0404: Cannot apply attribute class 'Gen2<T>' because it is generic
                // [Gen2]
                Diagnostic(ErrorCode.ERR_AttributeCantBeGeneric, "Gen2").WithArguments("Gen2<T>"));
        }

        [WorkItem(544230, "DevDiv")]
        [Fact]
        public void Warnings_Unassigned_Unreferenced_AttributeTypeFields()
        {
            var source = @"
using System;

[AttributeUsage(AttributeTargets.All, AllowMultiple = true)]
class B : Attribute
{
    public Type PublicField; // CS0649
    private Type PrivateField; // CS0169
    protected Type ProtectedField; // CS0649
    internal Type InternalField; // CS0649
}";

            var comp = CreateCompilationWithMscorlib(source);

            comp.VerifyDiagnostics(
                // (7,17): warning CS0649: Field 'B.PublicField' is never assigned to, and will always have its default value null
                //     public Type PublicField; // CS0649
                Diagnostic(ErrorCode.WRN_UnassignedInternalField, "PublicField").WithArguments("B.PublicField", "null"),
                // (8,18): warning CS0169: The field 'B.PrivateField' is never used
                //     private Type PrivateField; // CS0169
                Diagnostic(ErrorCode.WRN_UnreferencedField, "PrivateField").WithArguments("B.PrivateField"),
                // (9,20): warning CS0649: Field 'B.ProtectedField' is never assigned to, and will always have its default value null
                //     protected Type ProtectedField; // CS0649
                Diagnostic(ErrorCode.WRN_UnassignedInternalField, "ProtectedField").WithArguments("B.ProtectedField", "null"),
                // (10,19): warning CS0649: Field 'B.InternalField' is never assigned to, and will always have its default value null
                //     internal Type InternalField; // CS0649
                Diagnostic(ErrorCode.WRN_UnassignedInternalField, "InternalField").WithArguments("B.InternalField", "null"));
        }

        [WorkItem(544230, "DevDiv")]
        [Fact]
        public void No_Warnings_For_Assigned_AttributeTypeFields()
        {
            var source = @"
using System;

[AttributeUsage(AttributeTargets.All, AllowMultiple = true)]
class A : Attribute
{
    public Type PublicField; // No CS0649
    private Type PrivateField; // No CS0649
    protected Type ProtectedField; // No CS0649
    internal Type InternalField; // No CS0649
    
    [A(PublicField = typeof(int))]
    [A(PrivateField = typeof(int))]
    [A(ProtectedField = typeof(int))]
    [A(InternalField = typeof(int))]
    static void Main()
    {
    }
}";

            var comp = CreateCompilationWithMscorlib(source);

            comp.VerifyDiagnostics(
                // (13,8): error CS0617: 'PrivateField' is not a valid named attribute argument. Named attribute arguments must be fields which are not readonly, static, or const, or read-write properties which are public and not static.
                //     [A(PrivateField = typeof(int))]
                Diagnostic(ErrorCode.ERR_BadNamedAttributeArgument, "PrivateField").WithArguments("PrivateField"),
                // (14,8): error CS0617: 'ProtectedField' is not a valid named attribute argument. Named attribute arguments must be fields which are not readonly, static, or const, or read-write properties which are public and not static.
                //     [A(ProtectedField = typeof(int))]
                Diagnostic(ErrorCode.ERR_BadNamedAttributeArgument, "ProtectedField").WithArguments("ProtectedField"),
                // (15,8): error CS0617: 'InternalField' is not a valid named attribute argument. Named attribute arguments must be fields which are not readonly, static, or const, or read-write properties which are public and not static.
                //     [A(InternalField = typeof(int))]
                Diagnostic(ErrorCode.ERR_BadNamedAttributeArgument, "InternalField").WithArguments("InternalField"));
        }

        [WorkItem(544351, "DevDiv")]
        [Fact]
        public void CS0182_ERR_BadAttributeArgument_Bug_12638()
        {
            var source = @"
using System;
 
[A(X = new Array[] { new[] { 1 } })]
class A : Attribute
{
    public object X;
}";

            var comp = CreateCompilationWithMscorlib(source);

            comp.VerifyDiagnostics(
                // (4,8): error CS0182: An attribute argument must be a constant expression, typeof expression or array creation expression of an attribute parameter type
                // [A(X = new Array[] { new[] { 1 } })]
                Diagnostic(ErrorCode.ERR_BadAttributeArgument, "new Array[] { new[] { 1 } }").WithLocation(4, 8));
        }

        [WorkItem(544348, "DevDiv")]
        [Fact]
        public void CS0182_ERR_BadAttributeArgument_WithConversions()
        {
            var source =
@"using System;
 
[A((int)(object)""ABC"")]
class A : Attribute
{
    public A(int x) { }
}";
            CreateCompilationWithMscorlib(source).VerifyDiagnostics(
                // (3,4): error CS0182: An attribute argument must be a constant expression, typeof expression or array creation expression of an attribute parameter type
                // [A((int)(object)"ABC")]
                Diagnostic(ErrorCode.ERR_BadAttributeArgument, @"(int)(object)""ABC""").WithLocation(3, 4));
        }

        [WorkItem(544348, "DevDiv")]
        [Fact]
        public void CS0182_ERR_BadAttributeArgument_WithConversions_02()
        {
            var source =
@"using System;
 
[A((object[])(object)( new [] { 1 }))]
class A : Attribute
{
    public A(object[] x) { }
}

[B((object[])(object)(new string[] { ""a"", null }))]
class B : Attribute
{
    public B(object[] x) { }
}
";
            CreateCompilationWithMscorlib(source).VerifyDiagnostics(
                // (3,4): error CS0182: An attribute argument must be a constant expression, typeof expression or array creation expression of an attribute parameter type
                // [A((object[])(object)( new [] { 1 }))]
                Diagnostic(ErrorCode.ERR_BadAttributeArgument, "(object[])(object)( new [] { 1 })").WithLocation(3, 4),
                // (9,4): error CS0182: An attribute argument must be a constant expression, typeof expression or array creation expression of an attribute parameter type
                // [B((object[])(object)(new string[] { "a", null }))]
                Diagnostic(ErrorCode.ERR_BadAttributeArgument, @"(object[])(object)(new string[] { ""a"", null })").WithLocation(9, 4));
        }

        [WorkItem(529392, "DevDiv")]
        [Fact]
        public void CS0182_ERR_BadAttributeArgument_OpenType_ConstantValue()
        {
            // SPEC ERROR:  C# language specification does not explicitly disallow constant values of open types. For e.g.

            //  public class C<T>
            //  {
            //      public enum E { V }
            //  }
            //
            //  [SomeAttr(C<T>.E.V)]        // case (a): Constant value of open type.
            //  [SomeAttr(C<int>.E.V)]      // case (b): Constant value of constructed type.

            // Both expressions 'C<T>.E.V' and 'C<int>.E.V' satisfy the requirements for a valid attribute-argument-expression:
            //  (a) Its type is a valid attribute parameter type as per section 17.1.3 of the specification.
            //  (b) It has a compile time constant value.

            // However, native compiler disallows both the above cases.
            // We disallow case (a) as it cannot be serialized correctly, but allow case (b) to compile.

            var source = @"
using System;

class A : Attribute
{
    public object X;
}
 
class C<T>
{
    [A(X = C<T>.E.V)] 
    public enum E { V }
}";

            var comp = CreateCompilationWithMscorlib(source);

            comp.VerifyDiagnostics(
                // (11,12): error CS0182: An attribute argument must be a constant expression, typeof expression or array creation expression of an attribute parameter type
                //     [A(X = C<T>.E.V)]
                Diagnostic(ErrorCode.ERR_BadAttributeArgument, "C<T>.E.V").WithLocation(11, 12));
        }

        [WorkItem(529392, "DevDiv")]
        [Fact]
        public void AttributeArgument_ConstructedType_ConstantValue()
        {
            // See comments for test CS0182_ERR_BadAttributeArgument_OpenType_ConstantValue

            var source = @"
using System;

class A : Attribute
{
    public object X;
    public static void Main()
    {
        typeof(C<>.E).GetCustomAttributes(false);
    }
}
 
public class C<T>
{
    [A(X = C<int>.E.V)]
    public enum E { V }
}";

            CompileAndVerify(source, expectedOutput: "");
        }

        [WorkItem(544512, "DevDiv")]
        [Fact]
        public void LambdaInAttributeArg()
        {
            string source = @"
public delegate void D();

public class myAttr : System.Attribute
{
    public D d
    {
        get { return () => { }; }
        set { }
    }

}

[myAttr(d = () => { })]
class X
{
    public static int Main()
    {
        return 1;
    }
}
";

            CreateCompilationWithMscorlib(source).VerifyDiagnostics(
                // (14,9): error CS0655: 'd' is not a valid named attribute argument because it is not a valid attribute parameter type
                // [myAttr(d = () => { })]
                Diagnostic(ErrorCode.ERR_BadNamedAttributeArgumentType, "d").WithArguments("d").WithLocation(14, 9));
        }

        [WorkItem(544590, "DevDiv")]
        [Fact]
        public void LambdaInAttributeArg2()
        {
            string source = @"
using System;

[AttributeUsage(AttributeTargets.All)]
public class Foo : Attribute
{
    public Foo(int sName) { }
}

public class Class1 {
    [field: Foo(((System.Func<int>)(() => 5))())]
    public event EventHandler Click;

    public static void Main()
    {
    }
}
";

            CreateCompilationWithMscorlib(source).VerifyDiagnostics(
                // (11,17): error CS0182: An attribute argument must be a constant expression, typeof expression or array creation expression of an attribute parameter type
                //     [field: Foo(((System.Func<int>)(() => 5))())]
                Diagnostic(ErrorCode.ERR_BadAttributeArgument, "((System.Func<int>)(() => 5))()"),
                // (12,31): warning CS0067: The event 'Class1.Click' is never used
                //     public event EventHandler Click;
                Diagnostic(ErrorCode.WRN_UnreferencedEvent, "Click").WithArguments("Class1.Click"));
        }

        [WorkItem(545030, "DevDiv")]
        [Fact]
        public void UserDefinedAttribute_Bug13264()
        {
            string source = @"
namespace System.Runtime.InteropServices
{
    [DllImport] // Error
    class DllImportAttribute {}
}
namespace System
{
    [Object]   // Warning
    public class Object : System.Attribute {}
}
";

            CreateCompilationWithMscorlib(source).VerifyDiagnostics(
                // (4,6): error CS0616: 'System.Runtime.InteropServices.DllImportAttribute' is not an attribute class
                //     [DllImport] // Error
                Diagnostic(ErrorCode.ERR_NotAnAttributeClass, "DllImport").WithArguments("System.Runtime.InteropServices.DllImportAttribute"),
                // (9,6): warning CS0436: The type 'System.Object' in '' conflicts with the imported type 'object' in 'mscorlib, Version=4.0.0.0, Culture=neutral, PublicKeyToken=b77a5c561934e089'. Using the type defined in ''.
                //     [Object]   // Warning
                Diagnostic(ErrorCode.WRN_SameFullNameThisAggAgg, "Object").WithArguments("", "System.Object", "mscorlib, Version=4.0.0.0, Culture=neutral, PublicKeyToken=b77a5c561934e089", "object"));
        }

        [WorkItem(545241, "DevDiv")]
        [Fact]
        public void ConditionalAttributeOnAttribute()
        {
            string source = @"
using System;
using System.Diagnostics;

[Conditional(""A"")]
class Attr1 : Attribute
{

}

class Attr2 : Attribute
{

}

class Attr3 : Attr1
{

}

[Attr1, Attr2, Attr3]
class Test
{
}
";

            Action<ModuleSymbol> sourceValidator = module =>
            {
                var type = module.GlobalNamespace.GetMember<NamedTypeSymbol>("Test");
                var attrs = type.GetAttributes();
                Assert.Equal(3, attrs.Length);
            };

            Action<ModuleSymbol> metadataValidator = module =>
            {
                var type = module.GlobalNamespace.GetMember<NamedTypeSymbol>("Test");
                var attrs = type.GetAttributes();
                Assert.Equal(1, attrs.Length); // only one is not conditional
                Assert.Equal("Attr2", attrs.Single().AttributeClass.Name);
            };

            CompileAndVerify(source, sourceSymbolValidator: sourceValidator, symbolValidator: metadataValidator);
        }

        [WorkItem(545499, "DevDiv")]
        [Fact]
        public void IncompleteMethodParamAttribute()
        {
            string source = @"
using System;

public class MyAttribute2 : Attribute
{
	public Type[] Types;
}

public class Test
{
	public void foo([MyAttribute2(Types = new Type[
";
            var compilation = CreateCompilationWithMscorlib(source);

            Assert.NotEmpty(compilation.GetDiagnostics());
        }

        [Fact, WorkItem(545556, "DevDiv")]
        public void NameLookupInDelegateParameterAttribute()
        {
            var source = @"
using System;
 
class A : Attribute
{
    new const int Equals = 1;
    delegate void F([A(Equals)] int x);
    public A(int x) { }
}
";

            CreateCompilationWithMscorlib(source).VerifyDiagnostics(
                // (7,24): error CS1503: Argument 1: cannot convert from 'method group' to 'int'
                //     delegate void F([A(Equals)] int x);
                Diagnostic(ErrorCode.ERR_BadArgType, "Equals").WithArguments("1", "method group", "int"));
        }

        [Fact, WorkItem(546234, "DevDiv")]
        public void AmbiguousClassNamespaceLookup()
        {
            // One from source, one from PE
            var source = @"
using System;
[System]
class System : Attribute
{
}
";

            var compilation = CreateCompilationWithMscorlib(source);

            compilation.VerifyDiagnostics(
                // (2,7): warning CS0437: The type 'System' in '' conflicts with the imported namespace 'System' in 'mscorlib, Version=4.0.0.0, Culture=neutral, PublicKeyToken=b77a5c561934e089'. Using the type defined in ''.
                // using System;
                Diagnostic(ErrorCode.WRN_SameFullNameThisAggNs, "System").WithArguments("", "System", "mscorlib, Version=4.0.0.0, Culture=neutral, PublicKeyToken=b77a5c561934e089", "System"),
                // (2,7): error CS0138: A 'using namespace' directive can only be applied to namespaces; 'System' is a type not a namespace. Consider a 'using static' directive instead
                // using System;
                Diagnostic(ErrorCode.ERR_BadUsingNamespace, "System").WithArguments("System").WithLocation(2, 7),
                // (4,16): error CS0246: The type or namespace name 'Attribute' could not be found (are you missing a using directive or an assembly reference?)
                // class System : Attribute
                Diagnostic(ErrorCode.ERR_SingleTypeNameNotFound, "Attribute").WithArguments("Attribute"),
                // (3,2): error CS0616: 'System' is not an attribute class
                // [System]
                Diagnostic(ErrorCode.ERR_NotAnAttributeClass, "System").WithArguments("System"),
                // (2,1): info CS8019: Unnecessary using directive.
                // using System;
                Diagnostic(ErrorCode.HDN_UnusedUsingDirective, "using System;"));

            source = @"
[assembly: X]
namespace X
{
}
";
            var source2 = @"
using System;
public class X: Attribute
{
}
";
            var comp1 = CreateCompilationWithMscorlib(source2, assemblyName: "Temp0").ToMetadataReference();
            CreateCompilationWithMscorlib(source, references: new[] { comp1 }).VerifyDiagnostics(
                // (2,12): error CS0616: 'X' is not an attribute class
                // [assembly: X]
                Diagnostic(ErrorCode.ERR_NotAnAttributeClass, "X").WithArguments("X"));

            // Multiple from PE, none from Source
            source2 = @"
using System;
public class X
{
}
";


            var source3 = @"
namespace X
{
}
";
            var source4 = @"
[X]
class Y
{
}
";
            comp1 = CreateCompilationWithMscorlib(source2, assemblyName: "Temp1").ToMetadataReference();
            var comp2 = CreateCompilation(source3, assemblyName: "Temp2").ToMetadataReference();
            var comp3 = CreateCompilationWithMscorlib(source4, references: new[] { comp1, comp2 });
            comp3.VerifyDiagnostics(
                // (2,2): error CS0434: The namespace 'X' in 'Temp2, Version=0.0.0.0, Culture=neutral, PublicKeyToken=null' conflicts with the type 'X' in 'Temp1, Version=0.0.0.0, Culture=neutral, PublicKeyToken=null'
                // [X]
                Diagnostic(ErrorCode.ERR_SameFullNameNsAgg, "X").WithArguments("Temp2, Version=0.0.0.0, Culture=neutral, PublicKeyToken=null", "X", "Temp1, Version=0.0.0.0, Culture=neutral, PublicKeyToken=null", "X"));

            // Multiple from PE, one from Source: Failure
            var source5 = @"
[X]
class X
{
}
";
            comp3 = CreateCompilationWithMscorlib(source5, references: new[] { comp1, comp2 });
            comp3.VerifyDiagnostics(
                // (2,2): error CS0616: 'X' is not an attribute class
                // [X]
                Diagnostic(ErrorCode.ERR_NotAnAttributeClass, "X").WithArguments("X"));

            // Multiple from PE, one from Source: Success
            source5 = @"
using System;
[X]
class X: Attribute
{
}
";
            CompileAndVerify(source5, additionalRefs: new[] { comp1, comp2 });

            // Multiple from PE, multiple from Source
            var source6 = @"
[X]
class X
{
}

namespace X
{
}
";
            comp3 = CreateCompilationWithMscorlib(source6, references: new[] { comp1, comp2 });
            comp3.VerifyDiagnostics(
                // (3,7): error CS0101: The namespace '<global namespace>' already contains a definition for 'X'
                // class X
                Diagnostic(ErrorCode.ERR_DuplicateNameInNS, "X").WithArguments("X", "<global namespace>"));

            // Multiple from PE, one from Source with alias
            var source7 = @"
using System;
using X = Foo;
[X]
class Foo: Attribute
{
}
";
            comp3 = CreateCompilationWithMscorlib(source7, references: new[] { comp1, comp2 });
            comp3.VerifyDiagnostics(
                // (4,2): error CS0576: Namespace '<global namespace>' contains a definition conflicting with alias 'X'
                // [X]
                Diagnostic(ErrorCode.ERR_ConflictAliasAndMember, "X").WithArguments("X", "<global namespace>"),
                // (4,2): error CS0616: 'X' is not an attribute class
                // [X]
                Diagnostic(ErrorCode.ERR_NotAnAttributeClass, "X").WithArguments("X"));
        }

        [WorkItem(546283, "DevDiv")]
        [Fact]
        public void ApplyIndexerNameAttributeTwice()
        {
            var source =
@"using System.Runtime.CompilerServices;

public class IA
{
	[IndexerName(""ItemX"")]
	[IndexerName(""ItemY"")]
	public virtual int this[int index]
	{
		get	{ return 1;}
		set	{}
	}
}
";
            var compilation = CreateCompilationWithMscorlib(source);
            compilation.VerifyDiagnostics(
                // (6,3): error CS0579: Duplicate 'IndexerName' attribute
                Diagnostic(ErrorCode.ERR_DuplicateAttribute, "IndexerName").WithArguments("IndexerName"));

            var indexer = compilation.GlobalNamespace.GetMember<NamedTypeSymbol>("IA").GetMember<PropertySymbol>(WellKnownMemberNames.Indexer);
            Assert.Equal("ItemX", indexer.MetadataName); //First one wins.
        }

        [WorkItem(530524, "DevDiv")]
        [Fact]
        public void PEMethodSymbolExtensionAttribute1()
        {
            var source1 =
@".assembly extern mscorlib { .ver 4:0:0:0 .publickeytoken = (B7 7A 5C 56 19 34 E0 89) }
.assembly extern System.Core {}
.assembly '<<GeneratedFileName>>'
{
    .custom instance void [System.Core]System.Runtime.CompilerServices.ExtensionAttribute::.ctor() = ( 01 00 00 00 )
}
.class public E
{
  .custom instance void [System.Core]System.Runtime.CompilerServices.ExtensionAttribute::.ctor() = ( 01 00 00 00 )
  .method public hidebysig specialname rtspecialname instance void .ctor() { ret }
  .method public static void M(object o)
  {
    .custom instance void [System.Core]System.Runtime.CompilerServices.ExtensionAttribute::.ctor() = ( 01 00 00 00 )
    ret
  }
}";
            var reference1 = CompileIL(source1, appendDefaultHeader: false);
            var source2 =
@"class C
{
    static void M(object o)
    {
        o.M();
    }
}";
            var compilation = CreateCompilationWithMscorlib(source2, new[] { reference1 });
            compilation.VerifyDiagnostics();
            var assembly = compilation.Assembly;
            Assert.Equal(assembly.GetAttributes().Length, 0);
            var type = compilation.GlobalNamespace.GetMember<NamedTypeSymbol>("E");
            Assert.Equal(type.GetAttributes().Length, 0);
            var method = compilation.GlobalNamespace.GetMember<NamedTypeSymbol>("E").GetMember<PEMethodSymbol>("M");
            Assert.Equal(method.GetAttributes().Length, 0);
            Assert.True(method.TestIsExtensionBitSet);
            Assert.True(method.TestIsExtensionBitTrue);
            Assert.True(method.IsExtensionMethod);
        }

        [WorkItem(530524, "DevDiv")]
        [Fact]
        public void PEMethodSymbolExtensionAttribute2()
        {
            var source1 =
@".assembly extern mscorlib { .ver 4:0:0:0 .publickeytoken = (B7 7A 5C 56 19 34 E0 89) }
.assembly extern System.Core {}
.assembly '<<GeneratedFileName>>'
{
}
.class public E
{
  .custom instance void [System.Core]System.Runtime.CompilerServices.ExtensionAttribute::.ctor() = ( 01 00 00 00 )
  .method public hidebysig specialname rtspecialname instance void .ctor() { ret }
  .method public static void M(object o)
  {
    .custom instance void [System.Core]System.Runtime.CompilerServices.ExtensionAttribute::.ctor() = ( 01 00 00 00 )
    ret
  }
}";
            var reference1 = CompileIL(source1, appendDefaultHeader: false);
            var source2 =
@"class C
{
    static void M(object o)
    {
        o.M();
    }
}";
            var compilation = CreateCompilationWithMscorlib(source2, new[] { reference1 });
            compilation.VerifyDiagnostics(); // we now regognize the extension method even without the assembly-level attribute

            var assembly = compilation.Assembly;
            Assert.Equal(assembly.GetAttributes().Length, 0);
            var type = compilation.GlobalNamespace.GetMember<NamedTypeSymbol>("E");
            Assert.Equal(type.GetAttributes().Length, 0);
            var method = compilation.GlobalNamespace.GetMember<NamedTypeSymbol>("E").GetMember<PEMethodSymbol>("M");
            Assert.Equal(method.GetAttributes().Length, 0);
            Assert.True(method.TestIsExtensionBitSet);
            Assert.True(method.TestIsExtensionBitTrue);
            Assert.True(method.IsExtensionMethod);
        }

        [WorkItem(530524, "DevDiv")]
        [Fact]
        public void PEMethodSymbolExtensionAttribute3()
        {
            var source1 =
@".assembly extern mscorlib { .ver 4:0:0:0 .publickeytoken = (B7 7A 5C 56 19 34 E0 89) }
.assembly extern System.Core {}
.assembly '<<GeneratedFileName>>'
{
  .custom instance void [System.Core]System.Runtime.CompilerServices.ExtensionAttribute::.ctor() = ( 01 00 00 00 )
}
.class public E
{
  .custom instance void [System.Core]System.Runtime.CompilerServices.ExtensionAttribute::.ctor() = ( 01 00 00 00 )
  .method public hidebysig specialname rtspecialname instance void .ctor() { ret }
  .method public static void M(object o)
  {
    ret
  }
}";
            var reference1 = CompileIL(source1, appendDefaultHeader: false);
            var source2 =
@"class C
{
    static void M(object o)
    {
        o.M();
    }
}";
            var compilation = CreateCompilationWithMscorlib(source2, new[] { reference1 });
            compilation.VerifyDiagnostics(
                // (5,11): error CS1061: 'object' does not contain a definition for 'M' and no extension method 'M' accepting a 
                // first argument of type 'object' could be found (are you missing a using directive or an assembly reference?)
                //         o.M();
                Diagnostic(ErrorCode.ERR_NoSuchMemberOrExtension, "M").WithArguments("object", "M"));

            var assembly = compilation.Assembly;
            Assert.Equal(0, assembly.GetAttributes().Length);
            var type = compilation.GlobalNamespace.GetMember<NamedTypeSymbol>("E");
            Assert.Equal(0, type.GetAttributes().Length);
            var method = compilation.GlobalNamespace.GetMember<NamedTypeSymbol>("E").GetMember<PEMethodSymbol>("M");
            Assert.Equal(0, method.GetAttributes().Length);
            Assert.True(method.TestIsExtensionBitSet);
            Assert.False(method.TestIsExtensionBitTrue);
            Assert.False(method.IsExtensionMethod);
        }

        [WorkItem(530310, "DevDiv")]
        [Fact]
        public void PEParameterSymbolParamArrayAttribute()
        {
            var source1 =
@".assembly extern mscorlib { .ver 4:0:0:0 .publickeytoken = (B7 7A 5C 56 19 34 E0 89) }
.assembly '<<GeneratedFileName>>'
{
}
.class public A
{
  .method public hidebysig specialname rtspecialname instance void .ctor() { ret }
  .method public static void M(int32 x, int32[] y)
  {
    .param [2]
    .custom instance void [mscorlib]System.ParamArrayAttribute::.ctor() = ( 01 00 00 00 )
    ret
  }
}";
            var reference1 = CompileIL(source1, appendDefaultHeader: false);
            var source2 =
@"class C
{
    static void Main(string[] args)
    {
        A.M(1, 2, 3);
        A.M(1, 2, 3, 4);
    }
}";
            var compilation = CreateCompilationWithMscorlib(source2, new[] { reference1 });
            compilation.VerifyDiagnostics();

            var method = compilation.GlobalNamespace.GetMember<NamedTypeSymbol>("A").GetMember<PEMethodSymbol>("M");
            Assert.Equal(0, method.GetAttributes().Length);
            var yParam = method.Parameters[1];
            Assert.True(yParam.IsParams);
            Assert.Equal(0, yParam.GetAttributes().Length);
        }

        [WorkItem(546490, "DevDiv")]
        [Fact]
        public void Bug15984()
        {
            var source1 =
@"
.assembly extern mscorlib { .ver 4:0:0:0 .publickeytoken = (B7 7A 5C 56 19 34 E0 89) }
.assembly extern FSharp.Core {}
.assembly '<<GeneratedFileName>>'
{
}

.class public abstract auto ansi sealed Library1.Foo
       extends [mscorlib]System.Object
{
  .custom instance void [FSharp.Core]Microsoft.FSharp.Core.CompilationMappingAttribute::.ctor(valuetype [FSharp.Core]Microsoft.FSharp.Core.SourceConstructFlags) = ( 01 00 07 00 00 00 00 00 ) 
  .method public static int32  inc(int32 x) cil managed
  {
    // Code size       5 (0x5)
    .maxstack  8
    IL_0000:  nop
    IL_0001:  ldarg.0
    IL_0002:  ldc.i4.1
    IL_0003:  add
    IL_0004:  ret
  } // end of method Foo::inc

} // end of class Library1.Foo
";
            var reference1 = CompileIL(source1, appendDefaultHeader: false);

            var compilation = CreateCompilationWithMscorlib("", new[] { reference1 });

            var type = compilation.GetTypeByMetadataName("Library1.Foo");
            Assert.Equal(0, type.GetAttributes()[0].ConstructorArguments.Count());
        }

        [WorkItem(611177, "DevDiv")]
        [Fact]
        public void GenericAttributeType()
        {
            var source = @"
using System;

[A<>]
[A<int>]
[B]
[B<>]
[B<int>]
[C]
[C<>]
[C<int>]
[C<,>]
[C<int, int>]
class Test
{
}

public class A : Attribute
{
}

public class B<T> : Attribute
{
}

public class C<T, U> : Attribute
{
}
";

            var comp = CreateCompilationWithMscorlib(source);
            comp.VerifyDiagnostics(

                // NOTE: Dev11 reports ERR_AttributeCantBeGeneric for these, but this makes more sense.

                // (4,2): error CS0308: The non-generic type 'A' cannot be used with type arguments
                // [A<>]
                Diagnostic(ErrorCode.ERR_HasNoTypeVars, "A<>").WithArguments("A", "type"),
                // (5,2): error CS0308: The non-generic type 'A' cannot be used with type arguments
                // [A<int>]
                Diagnostic(ErrorCode.ERR_HasNoTypeVars, "A<int>").WithArguments("A", "type"),

                // (6,2): error CS0404: Cannot apply attribute class 'B<T>' because it is generic
                // [B]
                Diagnostic(ErrorCode.ERR_AttributeCantBeGeneric, "B").WithArguments("B<T>"),
                // (7,2): error CS0404: Cannot apply attribute class 'B<T>' because it is generic
                // [B<>]
                Diagnostic(ErrorCode.ERR_AttributeCantBeGeneric, "B<>").WithArguments("B<T>"),
                // (8,2): error CS0404: Cannot apply attribute class 'B<T>' because it is generic
                // [B<int>]
                Diagnostic(ErrorCode.ERR_AttributeCantBeGeneric, "B<int>").WithArguments("B<T>"),
                // (9,2): error CS0404: Cannot apply attribute class 'C<T, U>' because it is generic
                // [C]
                Diagnostic(ErrorCode.ERR_AttributeCantBeGeneric, "C").WithArguments("C<T, U>"),
                // (10,2): error CS0404: Cannot apply attribute class 'C<T, U>' because it is generic
                // [C<>]
                Diagnostic(ErrorCode.ERR_AttributeCantBeGeneric, "C<>").WithArguments("C<T, U>"),
                // (11,2): error CS0404: Cannot apply attribute class 'C<T, U>' because it is generic
                // [C<int>]
                Diagnostic(ErrorCode.ERR_AttributeCantBeGeneric, "C<int>").WithArguments("C<T, U>"),
                // (12,2): error CS0404: Cannot apply attribute class 'C<T, U>' because it is generic
                // [C<,>]
                Diagnostic(ErrorCode.ERR_AttributeCantBeGeneric, "C<,>").WithArguments("C<T, U>"),
                // (13,2): error CS0404: Cannot apply attribute class 'C<T, U>' because it is generic
                // [C<int, int>]
                Diagnostic(ErrorCode.ERR_AttributeCantBeGeneric, "C<int, int>").WithArguments("C<T, U>"),

                // (22,21): error CS0698: A generic type cannot derive from 'System.Attribute' because it is an attribute class
                // public class B<T> : Attribute
                Diagnostic(ErrorCode.ERR_GenericDerivingFromAttribute, "Attribute").WithArguments("System.Attribute"),
                // (26,24): error CS0698: A generic type cannot derive from 'System.Attribute' because it is an attribute class
                // public class C<T, U> : Attribute
                Diagnostic(ErrorCode.ERR_GenericDerivingFromAttribute, "Attribute").WithArguments("System.Attribute"));
        }

        [WorkItem(611177, "DevDiv")]
        [Fact]
        public void AliasedGenericAttributeType_Source()
        {
            var source = @"
using System;
using Alias = C<int>;

[Alias]
[Alias<>]
[Alias<int>]
class Test
{
}

public class C<T> : Attribute
{
}
";

            var comp = CreateCompilationWithMscorlib(source);
            comp.VerifyDiagnostics(
                // (5,2): error CS0404: Cannot apply attribute class 'C<int>' because it is generic
                // [Alias]
                Diagnostic(ErrorCode.ERR_AttributeCantBeGeneric, "Alias").WithArguments("C<int>"),
                // (6,2): error CS0404: Cannot apply attribute class 'C<int>' because it is generic
                // [Alias<>]
                Diagnostic(ErrorCode.ERR_AttributeCantBeGeneric, "Alias<>").WithArguments("C<int>"),
                // (7,2): error CS0404: Cannot apply attribute class 'C<int>' because it is generic
                // [Alias<int>]
                Diagnostic(ErrorCode.ERR_AttributeCantBeGeneric, "Alias<int>").WithArguments("C<int>"),

                // (12,21): error CS0698: A generic type cannot derive from 'System.Attribute' because it is an attribute class
                // public class C<T> : Attribute
                Diagnostic(ErrorCode.ERR_GenericDerivingFromAttribute, "Attribute").WithArguments("System.Attribute"));
        }

        [WorkItem(611177, "DevDiv")]
        [Fact]
        public void AliasedGenericAttributeType_Metadata()
        {
            var il = @"
.class public auto ansi beforefieldinit C`1<T>
       extends [mscorlib]System.Attribute
{
  .method public hidebysig specialname rtspecialname 
          instance void  .ctor() cil managed
  {
    ldarg.0
    call       instance void [mscorlib]System.Attribute::.ctor()
    ret
  }
}
";

            var source = @"
using Alias = C<int>;

[Alias]
[Alias<>]
[Alias<int>]
class Test
{
}
";

            // NOTE: Dev11 does not give an error for "[Alias]" - it just silently drops the
            // attribute at emit-time.
            var comp = CreateCompilationWithCustomILSource(source, il);
            comp.VerifyDiagnostics(
                // (4,2): error CS0404: Cannot apply attribute class 'C<int>' because it is generic
                // [Alias]
                Diagnostic(ErrorCode.ERR_AttributeCantBeGeneric, "Alias").WithArguments("C<int>"),
                // (5,2): error CS0404: Cannot apply attribute class 'C<int>' because it is generic
                // [Alias<>]
                Diagnostic(ErrorCode.ERR_AttributeCantBeGeneric, "Alias<>").WithArguments("C<int>"),
                // (6,2): error CS0404: Cannot apply attribute class 'C<int>' because it is generic
                // [Alias<int>]
                Diagnostic(ErrorCode.ERR_AttributeCantBeGeneric, "Alias<int>").WithArguments("C<int>"));
        }

        [WorkItem(611177, "DevDiv")]
        [Fact]
        public void AliasedGenericAttributeType_Nested()
        {
            var source = @"
using InnerAlias = Outer<int>.Inner;
using OuterAlias = Outer<int>;

[InnerAlias]
class Test
{
    [OuterAlias.Inner]
    static void Main()
    {
    }
}

public class Outer<T>
{
    // Not a subtype of Attribute, since that wouldn't compile.
    public class Inner 
    {
    }
}
";

            var comp = CreateCompilationWithMscorlib(source);
            comp.VerifyDiagnostics(
            // (5,2): error CS0404: Cannot apply attribute class 'Outer<int>.Inner' because it is generic
            // [InnerAlias]
            Diagnostic(ErrorCode.ERR_AttributeCantBeGeneric, "InnerAlias").WithArguments("Outer<int>.Inner"),
            // (8,17): error CS0404: Cannot apply attribute class 'Outer<int>.Inner' because it is generic
            //     [OuterAlias.Inner]
            Diagnostic(ErrorCode.ERR_AttributeCantBeGeneric, "Inner").WithArguments("Outer<int>.Inner"));
        }

        [WorkItem(687816, "DevDiv")]
        [Fact]
        public void VerbatimAliasVersusNonVerbatimAlias()
        {
            var source = @"
using Action = A.ActionAttribute;
using ActionAttribute = A.ActionAttribute;

namespace A
{
    class ActionAttribute : System.Attribute { }
}

class Program
{
    [Action]
    static void Main(string[] args) { }
}
";

            CreateCompilationWithMscorlib(source).VerifyDiagnostics(
                // (12,6): error CS1614: 'Action' is ambiguous between 'A.ActionAttribute' and 'A.ActionAttribute'; use either '@Action' or 'ActionAttribute'
                //     [Action]
                Diagnostic(ErrorCode.ERR_AmbiguousAttribute, "Action").WithArguments("Action", "A.ActionAttribute", "A.ActionAttribute"));
        }

        [WorkItem(687816, "DevDiv")]
        [Fact]
        public void DeclarationVersusNonVerbatimAlias()
        {
            var source = @"
using Action = A.ActionAttribute;
using A;

namespace A
{
    class ActionAttribute : System.Attribute { }
}

class Program
{
    [Action]
    static void Main(string[] args) { }
}
";

            CreateCompilationWithMscorlib(source).VerifyDiagnostics(
                // (12,6): error CS1614: 'Action' is ambiguous between 'A.ActionAttribute' and 'A.ActionAttribute'; use either '@Action' or 'ActionAttribute'
                //     [Action]
                Diagnostic(ErrorCode.ERR_AmbiguousAttribute, "Action").WithArguments("Action", "A.ActionAttribute", "A.ActionAttribute"));
        }

        [WorkItem(728865, "DevDiv")]
        [Fact]
        public void Repro728865()
        {
            var source = @"
using System;
using System.Collections;
using System.Collections.Generic;
using System.Reflection;
using Microsoft.Yeti;

namespace PFxIntegration
{
    
    public class ProducerConsumerScenario
    {

        static void Main(string[] args)
        {
            Type program = typeof(ProducerConsumerScenario);
            MethodInfo methodInfo = program.GetMethod(""ProducerConsumer"");
            Object[] myAttributes = methodInfo.GetCustomAttributes(false); ;
            if (myAttributes.Length > 0)
            {
                Console.WriteLine(""\r\nThe attributes for the method - {0} - are: \r\n"", methodInfo);
                for (int j = 0; j < myAttributes.Length; j++)
                    Console.WriteLine(""The type of the attribute is {0}"", myAttributes[j]);
            }
        }

        public enum CollectionType
        {
            Default,
            Queue,
            Stack,
            Bag
        }

        public ProducerConsumerScenario()
        {

        }

        [CartesianRowData(
            new int[] { 5, 100, 100000 },
            new CollectionType[] { CollectionType.Default, CollectionType.Queue, CollectionType.Stack, CollectionType.Bag })]
        public void ProducerConsumer(int inputSize, CollectionType collectionType)
        {
            Console.WriteLine(""Hello"");

        }

    }
}

namespace Microsoft.Yeti
{
    [AttributeUsage(AttributeTargets.Method, AllowMultiple = true)]
    public class CartesianRowDataAttribute : Attribute
    {
        public CartesianRowDataAttribute()
        {
        }

        public CartesianRowDataAttribute(params object[] data)
        {
            IEnumerable<object>[] asEnum = new IEnumerable<object>[data.Length];

            for (int i = 0; i < data.Length; ++i)
            {
                WrapEnum((IEnumerable)data[i]);
            }
        }

        static void WrapEnum(IEnumerable x)
        {
            foreach (object a in x)
            {
                Console.WriteLine("" - "" + a + "" -"");
            }
        }
    } // class
} // namespace
";

            CompileAndVerify(source, expectedOutput: @"
 - 5 -
 - 100 -
 - 100000 -
 - Default -
 - Queue -
 - Stack -
 - Bag -

The attributes for the method - Void ProducerConsumer(Int32, CollectionType) - are: 

The type of the attribute is Microsoft.Yeti.CartesianRowDataAttribute
");
        }

        [WorkItem(728865, "DevDiv")]
        [Fact]
        public void StringArrayArgument1()
        {
            var source = @"
using System;

public class Test
{
    [ArrayOnlyAttribute(new string[] { ""A"" })] //error
    [ObjectOnlyAttribute(new string[] { ""A"" })]
    [ArrayOrObjectAttribute(new string[] { ""A"" })] //error, even though the object ctor would work
    void M1() { }

    [ArrayOnlyAttribute(null)]
    [ObjectOnlyAttribute(null)]
    [ArrayOrObjectAttribute(null)] //array
    void M2() { }

    [ArrayOnlyAttribute(new object[] { ""A"" })]
    [ObjectOnlyAttribute(new object[] { ""A"" })]
    [ArrayOrObjectAttribute(new object[] { ""A"" })] //array
    void M3() { }
}

public class ArrayOnlyAttribute : Attribute
{
    public ArrayOnlyAttribute(object[] array) { }
}

public class ObjectOnlyAttribute : Attribute
{
    public ObjectOnlyAttribute(object o) { }
}

public class ArrayOrObjectAttribute : Attribute
{
    public ArrayOrObjectAttribute(object[] array) { }
    public ArrayOrObjectAttribute(object o) { }
}
";

            var comp = CreateCompilationWithMscorlib(source);
            comp.VerifyDiagnostics(
                // (6,6): error CS0182: An attribute argument must be a constant expression, typeof expression or array creation expression of an attribute parameter type
                //     [ArrayOnlyAttribute(new string[] { "A" })] //error
                Diagnostic(ErrorCode.ERR_BadAttributeArgument, @"ArrayOnlyAttribute(new string[] { ""A"" })"),
                // (8,6): error CS0182: An attribute argument must be a constant expression, typeof expression or array creation expression of an attribute parameter type
                //     [ArrayOrObjectAttribute(new string[] { "A" })] //error, even though the object ctor would work
                Diagnostic(ErrorCode.ERR_BadAttributeArgument, @"ArrayOrObjectAttribute(new string[] { ""A"" })"));

            var type = comp.GlobalNamespace.GetMember<NamedTypeSymbol>("Test");
            var method1 = type.GetMember<MethodSymbol>("M1");
            var method2 = type.GetMember<MethodSymbol>("M2");
            var method3 = type.GetMember<MethodSymbol>("M3");

            var attrs1 = method1.GetAttributes();
            var value1 = new string[] { "A" };
            attrs1[0].VerifyValue(0, TypedConstantKind.Array, value1);
            attrs1[1].VerifyValue(0, TypedConstantKind.Array, value1);
            attrs1[2].VerifyValue(0, TypedConstantKind.Array, value1);

            var attrs2 = method2.GetAttributes();
            attrs2[0].VerifyValue(0, TypedConstantKind.Array, (object[])null);
            attrs2[1].VerifyValue(0, TypedConstantKind.Primitive, (object)null);
            attrs2[2].VerifyValue(0, TypedConstantKind.Array, (object[])null);

            var attrs3 = method3.GetAttributes();
            var value3 = new object[] { "A" };
            attrs3[0].VerifyValue(0, TypedConstantKind.Array, value3);
            attrs3[1].VerifyValue(0, TypedConstantKind.Array, value3);
            attrs3[2].VerifyValue(0, TypedConstantKind.Array, value3);
        }

        [WorkItem(728865, "DevDiv")]
        [Fact]
        public void StringArrayArgument2()
        {
            var source = @"
using System;

public class Test
{
    [ParamArrayOnlyAttribute(new string[] { ""A"" })] //error
    [ObjectOnlyAttribute(new string[] { ""A"" })]
    [ParamArrayOrObjectAttribute(new string[] { ""A"" })] //error, even though the object ctor would work
    void M1() { }

    [ParamArrayOnlyAttribute(null)]
    [ObjectOnlyAttribute(null)]
    [ParamArrayOrObjectAttribute(null)] //array
    void M2() { }

    [ParamArrayOnlyAttribute(new object[] { ""A"" })]
    [ObjectOnlyAttribute(new object[] { ""A"" })]
    [ParamArrayOrObjectAttribute(new object[] { ""A"" })] //array
    void M3() { }

    [ParamArrayOnlyAttribute(""A"")]
    [ObjectOnlyAttribute(""A"")]
    [ParamArrayOrObjectAttribute(""A"")] //object
    void M4() { }
}

public class ParamArrayOnlyAttribute : Attribute
{
    public ParamArrayOnlyAttribute(params object[] array) { }
}

public class ObjectOnlyAttribute : Attribute
{
    public ObjectOnlyAttribute(object o) { }
}

public class ParamArrayOrObjectAttribute : Attribute
{
    public ParamArrayOrObjectAttribute(params object[] array) { }
    public ParamArrayOrObjectAttribute(object o) { }
}
";

            var comp = CreateCompilationWithMscorlib(source);
            comp.VerifyDiagnostics(
                // (6,6): error CS0182: An attribute argument must be a constant expression, typeof expression or array creation expression of an attribute parameter type
                //     [ParamArrayOnlyAttribute(new string[] { "A" })] //error
                Diagnostic(ErrorCode.ERR_BadAttributeArgument, @"ParamArrayOnlyAttribute(new string[] { ""A"" })"),
                // (8,6): error CS0182: An attribute argument must be a constant expression, typeof expression or array creation expression of an attribute parameter type
                //     [ParamArrayOrObjectAttribute(new string[] { "A" })] //error, even though the object ctor would work
                Diagnostic(ErrorCode.ERR_BadAttributeArgument, @"ParamArrayOrObjectAttribute(new string[] { ""A"" })"));

            var type = comp.GlobalNamespace.GetMember<NamedTypeSymbol>("Test");
            var method1 = type.GetMember<MethodSymbol>("M1");
            var method2 = type.GetMember<MethodSymbol>("M2");
            var method3 = type.GetMember<MethodSymbol>("M3");
            var method4 = type.GetMember<MethodSymbol>("M4");

            // As in the test above (i.e. not affected by params modifier).
            var attrs1 = method1.GetAttributes();
            var value1 = new string[] { "A" };
            attrs1[0].VerifyValue(0, TypedConstantKind.Array, value1);
            attrs1[1].VerifyValue(0, TypedConstantKind.Array, value1);
            attrs1[2].VerifyValue(0, TypedConstantKind.Array, value1);

            // As in the test above (i.e. not affected by params modifier).
            var attrs2 = method2.GetAttributes();
            attrs2[0].VerifyValue(0, TypedConstantKind.Array, (object[])null);
            attrs2[1].VerifyValue(0, TypedConstantKind.Primitive, (object)null);
            attrs2[2].VerifyValue(0, TypedConstantKind.Array, (object[])null);

            // As in the test above (i.e. not affected by params modifier).
            var attrs3 = method3.GetAttributes();
            var value3 = new object[] { "A" };
            attrs3[0].VerifyValue(0, TypedConstantKind.Array, value3);
            attrs3[1].VerifyValue(0, TypedConstantKind.Array, value3);
            attrs3[2].VerifyValue(0, TypedConstantKind.Array, value3);

            var attrs4 = method4.GetAttributes();
            attrs4[0].VerifyValue(0, TypedConstantKind.Array, new object[] { "A" });
            attrs4[1].VerifyValue(0, TypedConstantKind.Primitive, "A");
            attrs4[2].VerifyValue(0, TypedConstantKind.Primitive, "A");
        }

        [WorkItem(728865, "DevDiv")]
        [Fact]
        public void StringArrayArgument3()
        {
            var source = @"
using System;

public class Test
{
    [StringOnlyAttribute(new string[] { ""A"" })]
    [ObjectOnlyAttribute(new string[] { ""A"" })] //error
    [StringOrObjectAttribute(new string[] { ""A"" })] //string
    void M1() { }

    [StringOnlyAttribute(null)]
    [ObjectOnlyAttribute(null)]
    [StringOrObjectAttribute(null)] //string
    void M2() { }

    //[StringOnlyAttribute(new object[] { ""A"" })] //overload resolution failure
    [ObjectOnlyAttribute(new object[] { ""A"" })]
    [StringOrObjectAttribute(new object[] { ""A"" })] //object
    void M3() { }

    [StringOnlyAttribute(""A"")]
    [ObjectOnlyAttribute(""A"")]
    [StringOrObjectAttribute(""A"")] //string
    void M4() { }
}

public class StringOnlyAttribute : Attribute
{
    public StringOnlyAttribute(params string[] array) { }
}

public class ObjectOnlyAttribute : Attribute
{
    public ObjectOnlyAttribute(params object[] array) { }
}

public class StringOrObjectAttribute : Attribute
{
    public StringOrObjectAttribute(params string[] array) { }
    public StringOrObjectAttribute(params object[] array) { }
}
";

            var comp = CreateCompilationWithMscorlib(source);
            comp.VerifyDiagnostics(
                // (7,6): error CS0182: An attribute argument must be a constant expression, typeof expression or array creation expression of an attribute parameter type
                //     [ObjectOnlyAttribute(new string[] { "A" })] //error
                Diagnostic(ErrorCode.ERR_BadAttributeArgument, @"ObjectOnlyAttribute(new string[] { ""A"" })"));

            var type = comp.GlobalNamespace.GetMember<NamedTypeSymbol>("Test");
            var method1 = type.GetMember<MethodSymbol>("M1");
            var method2 = type.GetMember<MethodSymbol>("M2");
            var method3 = type.GetMember<MethodSymbol>("M3");
            var method4 = type.GetMember<MethodSymbol>("M4");

            var attrs1 = method1.GetAttributes();
            var value1 = new string[] { "A" };
            attrs1[0].VerifyValue(0, TypedConstantKind.Array, value1);
            attrs1[1].VerifyValue(0, TypedConstantKind.Array, value1);
            attrs1[2].VerifyValue(0, TypedConstantKind.Array, value1);

            var attrs2 = method2.GetAttributes();
            attrs2[0].VerifyValue(0, TypedConstantKind.Array, (object[])null);
            attrs2[1].VerifyValue(0, TypedConstantKind.Array, (object[])null);
            attrs2[2].VerifyValue(0, TypedConstantKind.Array, (string[])null);

            var attrs3 = method3.GetAttributes();
            var value3 = new object[] { "A" };
            attrs3[0].VerifyValue(0, TypedConstantKind.Array, value3);
            attrs3[1].VerifyValue(0, TypedConstantKind.Array, value3);

            var attrs4 = method4.GetAttributes();
            var value4 = new object[] { "A" };
            attrs4[0].VerifyValue(0, TypedConstantKind.Array, value4);
            attrs4[1].VerifyValue(0, TypedConstantKind.Array, value4);
            attrs4[2].VerifyValue(0, TypedConstantKind.Array, value4);
        }

        [WorkItem(728865, "DevDiv")]
        [Fact]
        public void IntArrayArgument1()
        {
            var source = @"
using System;

public class Test
{
    //[ArrayOnlyAttribute(new int[] { 1 })] //overload resolution failure
    [ObjectOnlyAttribute(new int[] { 1 })]
    [ArrayOrObjectAttribute(new int[] { 1 })] //object
    void M1() { }

    [ArrayOnlyAttribute(null)]
    [ObjectOnlyAttribute(null)]
    [ArrayOrObjectAttribute(null)] //array
    void M2() { }

    [ArrayOnlyAttribute(new object[] { 1 })]
    [ObjectOnlyAttribute(new object[] { 1 })]
    [ArrayOrObjectAttribute(new object[] { 1 })] //array
    void M3() { }
}

public class ArrayOnlyAttribute : Attribute
{
    public ArrayOnlyAttribute(object[] array) { }
}

public class ObjectOnlyAttribute : Attribute
{
    public ObjectOnlyAttribute(object o) { }
}

public class ArrayOrObjectAttribute : Attribute
{
    public ArrayOrObjectAttribute(object[] array) { }
    public ArrayOrObjectAttribute(object o) { }
}
";

            var comp = CreateCompilationWithMscorlib(source);
            comp.VerifyDiagnostics();

            var type = comp.GlobalNamespace.GetMember<NamedTypeSymbol>("Test");
            var method1 = type.GetMember<MethodSymbol>("M1");
            var method2 = type.GetMember<MethodSymbol>("M2");
            var method3 = type.GetMember<MethodSymbol>("M3");

            var attrs1 = method1.GetAttributes();
            var value1 = new int[] { 1 };
            attrs1[0].VerifyValue(0, TypedConstantKind.Array, value1);
            attrs1[1].VerifyValue(0, TypedConstantKind.Array, value1);

            var attrs2 = method2.GetAttributes();
            attrs2[0].VerifyValue(0, TypedConstantKind.Array, (object[])null);
            attrs2[1].VerifyValue(0, TypedConstantKind.Primitive, (object)null);
            attrs2[2].VerifyValue(0, TypedConstantKind.Array, (object[])null);

            var attrs3 = method3.GetAttributes();
            var value3 = new object[] { 1 };
            attrs3[0].VerifyValue(0, TypedConstantKind.Array, value3);
            attrs3[1].VerifyValue(0, TypedConstantKind.Array, value3);
            attrs3[2].VerifyValue(0, TypedConstantKind.Array, value3);
        }

        [WorkItem(728865, "DevDiv")]
        [Fact]
        public void IntArrayArgument2()
        {
            var source = @"
using System;

public class Test
{
    //[ParamArrayOnlyAttribute(new int[] { 1 })] //overload resolution failure
    [ObjectOnlyAttribute(new int[] { 1 })]
    [ParamArrayOrObjectAttribute(new int[] { 1 })] //object
    void M1() { }

    [ParamArrayOnlyAttribute(null)]
    [ObjectOnlyAttribute(null)]
    [ParamArrayOrObjectAttribute(null)] //array
    void M2() { }

    [ParamArrayOnlyAttribute(new object[] { 1 })]
    [ObjectOnlyAttribute(new object[] { 1 })]
    [ParamArrayOrObjectAttribute(new object[] { 1 })] //array
    void M3() { }

    [ParamArrayOnlyAttribute(1)]
    [ObjectOnlyAttribute(1)]
    [ParamArrayOrObjectAttribute(1)] //object
    void M4() { }
}

public class ParamArrayOnlyAttribute : Attribute
{
    public ParamArrayOnlyAttribute(params object[] array) { }
}

public class ObjectOnlyAttribute : Attribute
{
    public ObjectOnlyAttribute(object o) { }
}

public class ParamArrayOrObjectAttribute : Attribute
{
    public ParamArrayOrObjectAttribute(params object[] array) { }
    public ParamArrayOrObjectAttribute(object o) { }
}
";

            var comp = CreateCompilationWithMscorlib(source);
            comp.VerifyDiagnostics();

            var type = comp.GlobalNamespace.GetMember<NamedTypeSymbol>("Test");
            var method1 = type.GetMember<MethodSymbol>("M1");
            var method2 = type.GetMember<MethodSymbol>("M2");
            var method3 = type.GetMember<MethodSymbol>("M3");
            var method4 = type.GetMember<MethodSymbol>("M4");

            // As in the test above (i.e. not affected by params modifier).
            var attrs1 = method1.GetAttributes();
            var value1 = new int[] { 1 };
            attrs1[0].VerifyValue(0, TypedConstantKind.Array, value1);
            attrs1[1].VerifyValue(0, TypedConstantKind.Array, value1);

            // As in the test above (i.e. not affected by params modifier).
            var attrs2 = method2.GetAttributes();
            attrs2[0].VerifyValue(0, TypedConstantKind.Array, (object[])null);
            attrs2[1].VerifyValue(0, TypedConstantKind.Primitive, (object)null);
            attrs2[2].VerifyValue(0, TypedConstantKind.Array, (object[])null);

            // As in the test above (i.e. not affected by params modifier).
            var attrs3 = method3.GetAttributes();
            var value3 = new object[] { 1 };
            attrs3[0].VerifyValue(0, TypedConstantKind.Array, value3);
            attrs3[1].VerifyValue(0, TypedConstantKind.Array, value3);
            attrs3[2].VerifyValue(0, TypedConstantKind.Array, value3);

            var attrs4 = method4.GetAttributes();
            attrs4[0].VerifyValue(0, TypedConstantKind.Array, new object[] { 1 });
            attrs4[1].VerifyValue(0, TypedConstantKind.Primitive, 1);
            attrs4[2].VerifyValue(0, TypedConstantKind.Primitive, 1);
        }

        [WorkItem(728865, "DevDiv")]
        [Fact]
        public void IntArrayArgument3()
        {
            var source = @"
using System;

public class Test
{
    [IntOnlyAttribute(new int[] { 1 })]
    [ObjectOnlyAttribute(new int[] { 1 })]
    [IntOrObjectAttribute(new int[] { 1 })] //int
    void M1() { }

    [IntOnlyAttribute(null)]
    [ObjectOnlyAttribute(null)]
    //[IntOrObjectAttribute(null)] //ambiguous
    void M2() { }

    //[IntOnlyAttribute(new object[] { 1 })] //overload resolution failure
    [ObjectOnlyAttribute(new object[] { 1 })]
    [IntOrObjectAttribute(new object[] { 1 })] //object
    void M3() { }

    [IntOnlyAttribute(1)]
    [ObjectOnlyAttribute(1)]
    [IntOrObjectAttribute(1)] //int
    void M4() { }
}

public class IntOnlyAttribute : Attribute
{
    public IntOnlyAttribute(params int[] array) { }
}

public class ObjectOnlyAttribute : Attribute
{
    public ObjectOnlyAttribute(params object[] array) { }
}

public class IntOrObjectAttribute : Attribute
{
    public IntOrObjectAttribute(params int[] array) { }
    public IntOrObjectAttribute(params object[] array) { }
}
";

            var comp = CreateCompilationWithMscorlib(source);
            comp.VerifyDiagnostics();

            var type = comp.GlobalNamespace.GetMember<NamedTypeSymbol>("Test");
            var method1 = type.GetMember<MethodSymbol>("M1");
            var method2 = type.GetMember<MethodSymbol>("M2");
            var method3 = type.GetMember<MethodSymbol>("M3");
            var method4 = type.GetMember<MethodSymbol>("M4");

            var attrs1 = method1.GetAttributes();
            var value1 = new int[] { 1 };
            attrs1[0].VerifyValue(0, TypedConstantKind.Array, value1);
            attrs1[1].VerifyValue(0, TypedConstantKind.Array, new object[] { value1 });
            attrs1[2].VerifyValue(0, TypedConstantKind.Array, value1);

            var attrs2 = method2.GetAttributes();
            var value2 = (object[])null;
            attrs2[0].VerifyValue(0, TypedConstantKind.Array, value2);
            attrs2[1].VerifyValue(0, TypedConstantKind.Array, value2);

            var attrs3 = method3.GetAttributes();
            var value3 = new object[] { 1 };
            attrs3[0].VerifyValue(0, TypedConstantKind.Array, value3);
            attrs3[1].VerifyValue(0, TypedConstantKind.Array, value3);

            var attrs4 = method4.GetAttributes();
            var value4 = new object[] { 1 };
            attrs4[0].VerifyValue(0, TypedConstantKind.Array, value4);
            attrs4[1].VerifyValue(0, TypedConstantKind.Array, value4);
            attrs4[2].VerifyValue(0, TypedConstantKind.Array, value4);
        }

        [WorkItem(739630, "DevDiv")]
        [Fact]
        public void NullVersusEmptyArray()
        {
            var source = @"
using System;

public class ArrayAttribute : Attribute
{
    public int[] field;

    public ArrayAttribute(int[] param) { }
}

public class Test
{
    [Array(null)]
    void M0() { }

    [Array(new int[] { })]
    void M1() { }

    [Array(null, field=null)]
    void M2() { }

    [Array(new int[] { }, field = null)]
    void M3() { }

    [Array(null, field = new int[] { })]
    void M4() { }

    [Array(new int[] { }, field = new int[] { })]
    void M5() { }

    static void Main() { }
}
";

            var comp = CreateCompilationWithMscorlib(source);
            comp.VerifyDiagnostics();

            var type = comp.GlobalNamespace.GetMember<NamedTypeSymbol>("Test");
            var methods = Enumerable.Range(0, 6).Select(i => type.GetMember<MethodSymbol>("M" + i));
            var attrs = methods.Select(m => m.GetAttributes().Single()).ToArray();

            var nullArray = (int[])null;
            var emptyArray = new int[0];
            const string fieldName = "field";

            attrs[0].VerifyValue(0, TypedConstantKind.Array, nullArray);

            attrs[1].VerifyValue(0, TypedConstantKind.Array, emptyArray);

            attrs[2].VerifyValue(0, TypedConstantKind.Array, nullArray);
            attrs[2].VerifyNamedArgumentValue(0, fieldName, TypedConstantKind.Array, nullArray);

            attrs[3].VerifyValue(0, TypedConstantKind.Array, emptyArray);
            attrs[3].VerifyNamedArgumentValue(0, fieldName, TypedConstantKind.Array, nullArray);

            attrs[4].VerifyValue(0, TypedConstantKind.Array, nullArray);
            attrs[4].VerifyNamedArgumentValue(0, fieldName, TypedConstantKind.Array, emptyArray);

            attrs[5].VerifyValue(0, TypedConstantKind.Array, emptyArray);
            attrs[5].VerifyNamedArgumentValue(0, fieldName, TypedConstantKind.Array, emptyArray);
        }

        [Fact]
        [WorkItem(530266, "DevDiv")]
        public void UnboundGenericTypeInTypedConstant()
        {
            var source = @"
using System;

public class TestAttribute : Attribute
{
    public TestAttribute(Type x){}
}

[TestAttribute(typeof(Target<>))]
class Target<T>
{}";

            var comp = CreateCompilationWithMscorlib(source, options: TestOptions.ReleaseDll);
            comp.VerifyDiagnostics();

            var type = comp.GlobalNamespace.GetMember<NamedTypeSymbol>("Target");

            var typeInAttribute = (NamedTypeSymbol)type.GetAttributes()[0].ConstructorArguments.First().Value;
            Assert.True(typeInAttribute.IsUnboundGenericType);
            Assert.True(((INamedTypeSymbol)typeInAttribute).IsUnboundGenericType);
            Assert.Equal("Target<>", typeInAttribute.ToTestDisplayString());

            var comp2 = CreateCompilationWithMscorlib("", new[] { comp.EmitToImageReference() });
            type = comp2.GlobalNamespace.GetMember<NamedTypeSymbol>("Target");

            Assert.IsAssignableFrom<PENamedTypeSymbol>(type);

            typeInAttribute = (NamedTypeSymbol)type.GetAttributes()[0].ConstructorArguments.First().Value;
            Assert.True(typeInAttribute.IsUnboundGenericType);
            Assert.True(((INamedTypeSymbol)typeInAttribute).IsUnboundGenericType);
            Assert.Equal("Target<>", typeInAttribute.ToTestDisplayString());
        }

        [Fact, WorkItem(1020038, "DevDiv")]
        public void Bug1020038()
        {
            var source1 = @"
public class CTest
{}
";

            var compilation1 = CreateCompilationWithMscorlib(source1, assemblyName: "Bug1020038");

            var source2 = @"
class CAttr : System.Attribute
{
    public CAttr(System.Type x){}
}

[CAttr(typeof(CTest))]
class Test
{}
";

            var compilation2 = CreateCompilationWithMscorlib(source2, new[] { new CSharpCompilationReference(compilation1) });

            CompileAndVerify(compilation2, symbolValidator: (m) =>
            {
                Assert.Equal(2, m.ReferencedAssemblies.Length);
                Assert.Equal("Bug1020038", m.ReferencedAssemblies[1].Name);
            });

            var source3 = @"
class CAttr : System.Attribute
{
    public CAttr(System.Type x){}
}

[CAttr(typeof(System.Func<System.Action<CTest>>))]
class Test
{}
";

            var compilation3 = CreateCompilationWithMscorlib(source3, new[] { new CSharpCompilationReference(compilation1) });

            CompileAndVerify(compilation3, symbolValidator: (m) =>
            {
                Assert.Equal(2, m.ReferencedAssemblies.Length);
                Assert.Equal("Bug1020038", m.ReferencedAssemblies[1].Name);
            });
        }

        [Fact, WorkItem(937575, "DevDiv"), WorkItem(121, "CodePlex")]
        public void Bug937575()
        {
            var source = @"
using System;
class XAttribute : Attribute { }
class C<T>
{
    public void M<[X]U>() { }
}
";

            var compilation = CreateCompilationWithMscorlib(source, options: TestOptions.DebugDll);

            CompileAndVerify(compilation, symbolValidator: (m) =>
            {
                var cc = m.GlobalNamespace.GetTypeMember("C");
                var mm = cc.GetMember<MethodSymbol>("M");

                Assert.True(cc.TypeParameters.Single().GetAttributes().IsEmpty);
                Assert.Equal("XAttribute", mm.TypeParameters.Single().GetAttributes().Single().ToString());
            });
        }

        [WorkItem(1144603, "DevDiv")]
        [Fact]
        public void EmitMetadataOnlyInPresenceOfErrors()
        {
            var source1 =
@"
public sealed class DiagnosticAnalyzerAttribute : System.Attribute
{
    public DiagnosticAnalyzerAttribute(string firstLanguage, params string[] additionalLanguages)
    {}
}

public static class LanguageNames
{
    public const xyz CSharp = ""C#"";
}
";
            var compilation1 = CreateCompilationWithMscorlib(source1, options: TestOptions.DebugDll);
            compilation1.VerifyDiagnostics(
    // (10,18): error CS0246: The type or namespace name 'xyz' could not be found (are you missing a using directive or an assembly reference?)
    //     public const xyz CSharp = "C#";
    Diagnostic(ErrorCode.ERR_SingleTypeNameNotFound, "xyz").WithArguments("xyz").WithLocation(10, 18)
                );

            var source2 =
@"
[DiagnosticAnalyzer(LanguageNames.CSharp)]
internal sealed class CSharpCompilerDiagnosticAnalyzer
{}
";

            var compilation2 = CreateCompilationWithMscorlib(source2, new[] { new CSharpCompilationReference(compilation1) }, options: TestOptions.DebugDll, assemblyName: "Test.dll" );
            Assert.Same(compilation1.Assembly, compilation2.SourceModule.ReferencedAssemblySymbols[1]);
            compilation2.VerifyDiagnostics();

            var emitResult2 = compilation2.Emit(peStream: new MemoryStream(), options: new EmitOptions(metadataOnly: true));
            Assert.False(emitResult2.Success);
            emitResult2.Diagnostics.Verify(
    // error CS7038: Failed to emit module 'Test.dll'.
    Diagnostic(ErrorCode.ERR_ModuleEmitFailure).WithArguments("Test.dll").WithLocation(1, 1)
                );

            // Use different mscorlib to test retargeting scenario
            var compilation3 = CreateCompilationWithMscorlib45(source2, new[] { new CSharpCompilationReference(compilation1) }, options: TestOptions.DebugDll);
            Assert.NotSame(compilation1.Assembly, compilation3.SourceModule.ReferencedAssemblySymbols[1]);
            compilation3.VerifyDiagnostics(
    // (2,35): error CS0246: The type or namespace name 'xyz' could not be found (are you missing a using directive or an assembly reference?)
    // [DiagnosticAnalyzer(LanguageNames.CSharp)]
    Diagnostic(ErrorCode.ERR_SingleTypeNameNotFound, "CSharp").WithArguments("xyz").WithLocation(2, 35)
                );

            var emitResult3 = compilation3.Emit(peStream: new MemoryStream(), options: new EmitOptions(metadataOnly: true));
            Assert.False(emitResult3.Success);
            emitResult3.Diagnostics.Verify(
    // (2,35): error CS0246: The type or namespace name 'xyz' could not be found (are you missing a using directive or an assembly reference?)
    // [DiagnosticAnalyzer(LanguageNames.CSharp)]
    Diagnostic(ErrorCode.ERR_SingleTypeNameNotFound, "CSharp").WithArguments("xyz").WithLocation(2, 35)
                );
        }

        #endregion
    }
}<|MERGE_RESOLUTION|>--- conflicted
+++ resolved
@@ -2531,11 +2531,7 @@
             // with this bug.
             // 
             // Additionally, it also treats "new X()", where X is an enum type, as a
-<<<<<<< HEAD
-            // constant expression with default value 0, we maintaing compatibility with it.
-=======
             // constant expression with default value 0, we maintaining compatibility with it.
->>>>>>> 74974810
 
             var source =
 @"using System;
