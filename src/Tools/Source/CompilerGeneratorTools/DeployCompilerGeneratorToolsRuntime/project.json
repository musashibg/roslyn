--- conflicted
+++ resolved
@@ -1,16 +1,9 @@
 ﻿{
   "dependencies": {
-<<<<<<< HEAD
-    "Microsoft.NETCore.Portable.Compatibility": "1.0.1-rc3-24102-00",
-    "Microsoft.NETCore.Platforms": "1.0.1-rc3-24102-00",
-    "Microsoft.NETCore.Runtime.CoreCLR": "1.0.2-rc3-24102-00",
-    "Microsoft.NETCore.TestHost": "1.0.0-rc3-24102-00"
-=======
     "Microsoft.NETCore.Portable.Compatibility": "1.0.1-rc3-24128-00",
     "Microsoft.NETCore.Platforms": "1.0.1-rc3-24128-00",
     "Microsoft.NETCore.Runtime.CoreCLR": "1.0.2-rc3-24128-00",
     "Microsoft.NETCore.TestHost": "1.0.0-rc3-24128-00"
->>>>>>> 4dabfe65
   },
   "frameworks": {
     "NETCoreApp1.0": {
